/*
Copyright (c) 2016. The YARA Authors. All Rights Reserved.

Redistribution and use in source and binary forms, with or without modification,
are permitted provided that the following conditions are met:

1. Redistributions of source code must retain the above copyright notice, this
list of conditions and the following disclaimer.

2. Redistributions in binary form must reproduce the above copyright notice,
this list of conditions and the following disclaimer in the documentation and/or
other materials provided with the distribution.

3. Neither the name of the copyright holder nor the names of its contributors
may be used to endorse or promote products derived from this software without
specific prior written permission.

THIS SOFTWARE IS PROVIDED BY THE COPYRIGHT HOLDERS AND CONTRIBUTORS "AS IS" AND
ANY EXPRESS OR IMPLIED WARRANTIES, INCLUDING, BUT NOT LIMITED TO, THE IMPLIED
WARRANTIES OF MERCHANTABILITY AND FITNESS FOR A PARTICULAR PURPOSE ARE
DISCLAIMED. IN NO EVENT SHALL THE COPYRIGHT HOLDER OR CONTRIBUTORS BE LIABLE FOR
ANY DIRECT, INDIRECT, INCIDENTAL, SPECIAL, EXEMPLARY, OR CONSEQUENTIAL DAMAGES
(INCLUDING, BUT NOT LIMITED TO, PROCUREMENT OF SUBSTITUTE GOODS OR SERVICES;
LOSS OF USE, DATA, OR PROFITS; OR BUSINESS INTERRUPTION) HOWEVER CAUSED AND ON
ANY THEORY OF LIABILITY, WHETHER IN CONTRACT, STRICT LIABILITY, OR TORT
(INCLUDING NEGLIGENCE OR OTHERWISE) ARISING IN ANY WAY OUT OF THE USE OF THIS
SOFTWARE, EVEN IF ADVISED OF THE POSSIBILITY OF SUCH DAMAGE.
*/

#include <stdlib.h>
#include <string.h>
#include <unistd.h>
#include <sys/mman.h>
#include <sys/wait.h>
#include <signal.h>

#include <yara.h>
#include "util.h"

#define COUNT 128
char wbuf[1024];

extern char **environ;

int fd;
uint8_t* mapped_region;
YR_RULES *rules_a, *rules_0;

/*
Set up mapped_region so that it is only partially backed by the open
file referred to by fd. Accessing the memory beyond

    mapped_region + COUNT * sizeof(wbuf) / 2

should cause a signal (usually SIGBUS) to be raised.
*/
void setup_mmap()
{
  char* filename = strdup("yara-testblob.XXXXXX");
  fd = mkstemp(filename);
  int i;

  if (fd <= 0)
  {
    perror("Create temp file");
    exit(77);
  }

  unlink(filename);

  memset(wbuf, 'a', sizeof(wbuf));

  for (i = 0; i < COUNT; i++)
  {
    if (write(fd, wbuf, sizeof(wbuf)) != sizeof(wbuf))
      exit(EXIT_FAILURE);
  }

  mapped_region = mmap(
      NULL, COUNT * sizeof(wbuf), PROT_READ, MAP_SHARED, fd, 0);

<<<<<<< HEAD
  ftruncate(fd, COUNT * sizeof(wbuf) / 2);
}
=======
  if (ftruncate(fd, COUNT * sizeof(wbuf) / 2) != 0)
    exit(EXIT_FAILURE);
>>>>>>> 7fd13309

void setup_rules()
{
  yr_initialize();

  compile_rule(
      "rule test { strings: $a = \"aaaa\" condition: all of them }",
      &rules_a);

  compile_rule(
      "rule test { strings: $a = { 00 00 00 00 } condition: all of them }",
      &rules_0);
}

void* crasher_func (void* x)
{
  sleep(1);
  int *i = 0;
  puts("crashing process...");
  *i = 0;
  return NULL;
}

/* Set up a thread that will cause a null pointer dereference after one second */
void setup_crasher()
{
  pthread_t t;
  pthread_attr_t attr;
  pthread_attr_init(&attr);
  pthread_create(&t, &attr, &crasher_func, NULL);
}

/* Simple yr_scan_* callback function that delays execution by 2 seconds */
int delay_callback(int message,
    void* message_data,
    void* user_data)
{
  if (message == CALLBACK_MSG_RULE_MATCHING)
  {
    (*(int*) user_data)++;
  }
  puts("callback: delaying execution...");
  sleep(2);
  return CALLBACK_CONTINUE;
}

/* Scan a partially backed memory map, raising an exceptions, usually SIGBUS or SIGSEGV. */
int test_crash(int handle_exceptions)
{
  setup_mmap();
  setup_rules();

  puts("Scanning for \"aaaa\"...");
  int matches = 0;

  int flags = (handle_exceptions ? 0 : SCAN_FLAGS_NO_TRYCATCH);

  int rc = yr_rules_scan_mem(
      rules_a, mapped_region, COUNT * sizeof(wbuf), flags, count_matches, &matches, 0);

  printf("err = %d, matches = %d\n", rc, matches);

  if (rc == ERROR_SUCCESS || matches != 0)
    return 1;

  return 0;
}

/*
Scan memory while another thread accesses invalid memory. The signal
for that invalid memory access should not be caught by the handler set
up using YR_TRYCATCH.
*/
int test_crash_other_thread()
{
  setup_mmap();
  setup_rules();
  setup_crasher();

  uint8_t mem[4096];
  memset(mem, 'a', sizeof(mem));

  puts("Scanning for \"aaaa\"...");
  int matches = 0;

  int rc = yr_rules_scan_mem(
      rules_a, mem, sizeof(mem), 0, delay_callback, &matches, 0);

  printf("err = %d, matches = %d\n", rc, matches);

  if (rc == ERROR_SUCCESS || matches != 0)
    return 1;

  return 0;
}

/*
  This tests that SIGUSR1 is not delivered when setting up SIGBUS
  signal handling -- or during SIGBUS signal handling
*/
int test_blocked_signal() {
  setup_mmap();
  setup_rules();

  puts("Sending blocked SIGUSR1 to ourselves...");

  sigset_t set;
  sigemptyset(&set);
  sigaddset(&set, SIGUSR1);
  sigprocmask(SIG_BLOCK, &set, NULL);
  kill(getpid(), SIGUSR1);

  puts("Scanning for {00 00 00 00}...");
  int matches = 0;

  int rc = yr_rules_scan_mem(
      rules_0, mapped_region, COUNT * sizeof(wbuf), 0, count_matches, &matches, 0);

  printf("err = %d, matches = %d\n", rc, matches);

  if (rc == ERROR_SUCCESS || matches != 0)
    return 1;

  return 0;
}

int reexec(char *program)
{
  char *argv[] = { program, NULL };
  int status;
  int pid = fork();
  switch(pid)
  {
  case 0:
    return execve(program, argv, environ);
  case -1:
    return -1;
  }
  waitpid(pid, &status, 0);
  return status;
}

int main(int argc, char **argv)
{
  char *op = getenv("TEST_OP");
  if (op == NULL)
  {
    int status;
    puts("Test: crash");
    setenv("TEST_OP", "CRASH", 1);
    status = reexec(argv[0]);
    if (status != 0)
      return 1;

    puts("Test: crash-no-handle");
    setenv("TEST_OP", "CRASH-NO-HANDLE", 1);
    status = reexec(argv[0]);
    if (!WIFSIGNALED(status))
    {
      fputs("Expected subprocess to be terminated by signal\n", stderr);
      return 1;
    }

    puts("Test: blocked-signal");
    setenv("TEST_OP", "BLOCKED-SIGNAL", 1);
    status = reexec(argv[0]);
    if (status != 0)
      return 1;

    puts("Test: crash-other-thread");
    setenv("TEST_OP", "CRASH-OTHER-THREAD", 1);
    status = reexec(argv[0]);
    if (!WIFSIGNALED(status))
    {
      fputs("Expected subprocess to be terminated by signal\n", stderr);
      return 1;
    }

    puts("Done.");
  }
  else if (!strcmp(op, "CRASH"))
    return test_crash(1);
  else if (!strcmp(op, "CRASH-NO-HANDLE"))
    return test_crash(0);
  else if (!strcmp(op, "BLOCKED-SIGNAL"))
    return test_blocked_signal();
  else if (!strcmp(op, "CRASH-OTHER-THREAD"))
    return test_crash_other_thread();
  else
  {
    fprintf(stderr, "wrong op '%s'\n", op);
    return 77;
  }
  return 0;
}<|MERGE_RESOLUTION|>--- conflicted
+++ resolved
@@ -79,13 +79,8 @@
   mapped_region = mmap(
       NULL, COUNT * sizeof(wbuf), PROT_READ, MAP_SHARED, fd, 0);
 
-<<<<<<< HEAD
-  ftruncate(fd, COUNT * sizeof(wbuf) / 2);
-}
-=======
   if (ftruncate(fd, COUNT * sizeof(wbuf) / 2) != 0)
     exit(EXIT_FAILURE);
->>>>>>> 7fd13309
 
 void setup_rules()
 {
