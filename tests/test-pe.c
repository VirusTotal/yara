--- conflicted
+++ resolved
@@ -206,8 +206,6 @@
           pe.checksum == pe.calculate_checksum() \
       }",
       "tests/data/tiny-idata-51ff");
-
-<<<<<<< HEAD
 
   /*
    * mtxex.dll is 23e72ce7e9cdbc80c0095484ebeb02f56b21e48fd67044e69e7a2ae76db631e5,
@@ -263,26 +261,26 @@
       }",
       "tests/data/mtxex.dll");
 
-=======
->>>>>>> bc3c36b4
-  assert_true_rule_file(
-      "import \"pe\" \
-      rule test { \
-        condition: \
-<<<<<<< HEAD
+  assert_true_rule_file(
+      "import \"pe\" \
+      rule test { \
+        condition: \
           pe.exports_index(\"MTSCreateActivity\") == 2 and \
           pe.exports_index(3) == 2 and \
           pe.exports_index(/mtscreateactivity/i) == 2 \
       }",
       "tests/data/mtxex.dll");
-=======
+
+  assert_true_rule_file(
+      "import \"pe\" \
+      rule test { \
+        condition: \
           pe.rich_signature.toolid(157, 40219) == 1 and \
           pe.rich_signature.toolid(1, 0) > 40 and pe.rich_signature.toolid(1, 0) < 45 and \
           pe.rich_signature.version(30319) and \
           pe.rich_signature.version(40219, 170) == 11 \
       }",
       "tests/data/079a472d22290a94ebb212aa8015cdc8dd28a968c6b4d3b88acdd58ce2d3b885");
->>>>>>> bc3c36b4
 
   yr_finalize();
   return 0;
