--- conflicted
+++ resolved
@@ -361,8 +361,6 @@
 
   assert_true_rule_file(
       "import \"pe\" \
-<<<<<<< HEAD
-      \
       rule version_info_catch \
       {\
           condition:\
@@ -373,14 +371,15 @@
           ) \
       }",
       "tests/data/079a472d22290a94ebb212aa8015cdc8dd28a968c6b4d3b88acdd58ce2d3b885");
-=======
+  
+  assert_true_rule_file(
+      "import \"pe\" \
       rule iequals_comparison { \
         condition: \
           pe.sections[0].name != \".TEXT\" and \
           pe.sections[0].name iequals \".TEXT\" \
       }",
       "tests/data/tiny");
->>>>>>> 66c1c717
 
   yr_finalize();
 
