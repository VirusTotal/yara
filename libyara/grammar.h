/* A Bison parser, made by GNU Bison 3.0.5.  */

/* Bison interface for Yacc-like parsers in C

   Copyright (C) 1984, 1989-1990, 2000-2015, 2018 Free Software Foundation, Inc.

   This program is free software: you can redistribute it and/or modify
   it under the terms of the GNU General Public License as published by
   the Free Software Foundation, either version 3 of the License, or
   (at your option) any later version.

   This program is distributed in the hope that it will be useful,
   but WITHOUT ANY WARRANTY; without even the implied warranty of
   MERCHANTABILITY or FITNESS FOR A PARTICULAR PURPOSE.  See the
   GNU General Public License for more details.

   You should have received a copy of the GNU General Public License
   along with this program.  If not, see <http://www.gnu.org/licenses/>.  */

/* As a special exception, you may create a larger work that contains
   part or all of the Bison parser skeleton and distribute that work
   under terms of your choice, so long as that work isn't itself a
   parser generator using the skeleton or a modified version thereof
   as a parser skeleton.  Alternatively, if you modify or redistribute
   the parser skeleton itself, you may (at your option) remove this
   special exception, which will cause the skeleton and the resulting
   Bison output files to be licensed under the GNU General Public
   License without this special exception.

   This special exception was added by the Free Software Foundation in
   version 2.2 of Bison.  */

#ifndef YY_YARA_YY_GRAMMAR_H_INCLUDED
# define YY_YARA_YY_GRAMMAR_H_INCLUDED
/* Debug traces.  */
#ifndef YYDEBUG
# define YYDEBUG 0
#endif
#if YYDEBUG
extern int yara_yydebug;
#endif

/* Token type.  */
#ifndef YYTOKENTYPE
# define YYTOKENTYPE
  enum yytokentype
  {
    _END_OF_FILE_ = 0,
    _END_OF_INCLUDED_FILE_ = 258,
    _DOT_DOT_ = 259,
    _RULE_ = 260,
    _PRIVATE_ = 261,
    _GLOBAL_ = 262,
    _META_ = 263,
    _STRINGS_ = 264,
    _CONDITION_ = 265,
    _IDENTIFIER_ = 266,
    _STRING_IDENTIFIER_ = 267,
    _STRING_COUNT_ = 268,
    _STRING_OFFSET_ = 269,
    _STRING_LENGTH_ = 270,
    _STRING_IDENTIFIER_WITH_WILDCARD_ = 271,
    _NUMBER_ = 272,
    _DOUBLE_ = 273,
    _INTEGER_FUNCTION_ = 274,
    _TEXT_STRING_ = 275,
    _HEX_STRING_ = 276,
    _REGEXP_ = 277,
    _ASCII_ = 278,
    _WIDE_ = 279,
    _XOR_ = 280,
    _BASE64_ = 281,
    _BASE64_WIDE_ = 282,
    _NOCASE_ = 283,
    _FULLWORD_ = 284,
    _AT_ = 285,
    _FILESIZE_ = 286,
    _ENTRYPOINT_ = 287,
    _ALL_ = 288,
    _ANY_ = 289,
    _IN_ = 290,
    _OF_ = 291,
    _FOR_ = 292,
    _THEM_ = 293,
    _MATCHES_ = 294,
    _CONTAINS_ = 295,
    _IMPORT_ = 296,
    _TRUE_ = 297,
    _FALSE_ = 298,
    _OR_ = 299,
    _AND_ = 300,
    _NOT_ = 301,
    _EQ_ = 302,
    _NEQ_ = 303,
    _LT_ = 304,
    _LE_ = 305,
    _GT_ = 306,
    _GE_ = 307,
    _SHIFT_LEFT_ = 308,
    _SHIFT_RIGHT_ = 309,
    UNARY_MINUS = 310
  };
#endif
/* Tokens.  */
#define _END_OF_FILE_ 0
#define _END_OF_INCLUDED_FILE_ 258
#define _DOT_DOT_ 259
#define _RULE_ 260
#define _PRIVATE_ 261
#define _GLOBAL_ 262
#define _META_ 263
#define _STRINGS_ 264
#define _CONDITION_ 265
#define _IDENTIFIER_ 266
#define _STRING_IDENTIFIER_ 267
#define _STRING_COUNT_ 268
#define _STRING_OFFSET_ 269
#define _STRING_LENGTH_ 270
#define _STRING_IDENTIFIER_WITH_WILDCARD_ 271
#define _NUMBER_ 272
#define _DOUBLE_ 273
#define _INTEGER_FUNCTION_ 274
#define _TEXT_STRING_ 275
#define _HEX_STRING_ 276
#define _REGEXP_ 277
#define _ASCII_ 278
#define _WIDE_ 279
#define _XOR_ 280
#define _BASE64_ 281
#define _BASE64_WIDE_ 282
#define _NOCASE_ 283
#define _FULLWORD_ 284
#define _AT_ 285
#define _FILESIZE_ 286
#define _ENTRYPOINT_ 287
#define _ALL_ 288
#define _ANY_ 289
#define _IN_ 290
#define _OF_ 291
#define _FOR_ 292
#define _THEM_ 293
#define _MATCHES_ 294
#define _CONTAINS_ 295
#define _IMPORT_ 296
#define _TRUE_ 297
#define _FALSE_ 298
#define _OR_ 299
#define _AND_ 300
#define _NOT_ 301
#define _EQ_ 302
#define _NEQ_ 303
#define _LT_ 304
#define _LE_ 305
#define _GT_ 306
#define _GE_ 307
#define _SHIFT_LEFT_ 308
#define _SHIFT_RIGHT_ 309
#define UNARY_MINUS 310

/* Value type.  */
#if ! defined YYSTYPE && ! defined YYSTYPE_IS_DECLARED

union YYSTYPE
{
<<<<<<< HEAD
#line 277 "grammar.y" /* yacc.c:1916  */
=======
#line 276 "grammar.y" /* yacc.c:1916  */
>>>>>>> f50a3905

  YR_EXPRESSION   expression;
  SIZED_STRING*   sized_string;
  char*           c_string;
  int64_t         integer;
  double          double_;
  YR_STRING*      string;
  YR_META*        meta;
  YR_RULE*        rule;
  YR_MODIFIER     modifier;

#line 178 "grammar.h" /* yacc.c:1916  */
};

typedef union YYSTYPE YYSTYPE;
# define YYSTYPE_IS_TRIVIAL 1
# define YYSTYPE_IS_DECLARED 1
#endif



int yara_yyparse (void *yyscanner, YR_COMPILER* compiler);

#endif /* !YY_YARA_YY_GRAMMAR_H_INCLUDED  */<|MERGE_RESOLUTION|>--- conflicted
+++ resolved
@@ -162,11 +162,7 @@
 
 union YYSTYPE
 {
-<<<<<<< HEAD
-#line 277 "grammar.y" /* yacc.c:1916  */
-=======
-#line 276 "grammar.y" /* yacc.c:1916  */
->>>>>>> f50a3905
+#line 279 "grammar.y" /* yacc.c:1916  */
 
   YR_EXPRESSION   expression;
   SIZED_STRING*   sized_string;
