--- conflicted
+++ resolved
@@ -42,95 +42,6 @@
 
 // ERROR_INSUFICIENT_MEMORY is misspelled but it's kept for backward
 // compatibility, as some other programs can be using it in this form.
-<<<<<<< HEAD
-#define ERROR_INSUFICIENT_MEMORY                1
-
-#define ERROR_INSUFFICIENT_MEMORY               1
-#define ERROR_COULD_NOT_ATTACH_TO_PROCESS       2
-#define ERROR_COULD_NOT_OPEN_FILE               3
-#define ERROR_COULD_NOT_MAP_FILE                4
-#define ERROR_INVALID_FILE                      6
-#define ERROR_CORRUPT_FILE                      7
-#define ERROR_UNSUPPORTED_FILE_VERSION          8
-#define ERROR_INVALID_REGULAR_EXPRESSION        9
-#define ERROR_INVALID_HEX_STRING                10
-#define ERROR_SYNTAX_ERROR                      11
-#define ERROR_LOOP_NESTING_LIMIT_EXCEEDED       12
-#define ERROR_DUPLICATED_LOOP_IDENTIFIER        13
-#define ERROR_DUPLICATED_IDENTIFIER             14
-#define ERROR_DUPLICATED_TAG_IDENTIFIER         15
-#define ERROR_DUPLICATED_META_IDENTIFIER        16
-#define ERROR_DUPLICATED_STRING_IDENTIFIER      17
-#define ERROR_UNREFERENCED_STRING               18
-#define ERROR_UNDEFINED_STRING                  19
-#define ERROR_UNDEFINED_IDENTIFIER              20
-#define ERROR_MISPLACED_ANONYMOUS_STRING        21
-#define ERROR_INCLUDES_CIRCULAR_REFERENCE       22
-#define ERROR_INCLUDE_DEPTH_EXCEEDED            23
-#define ERROR_WRONG_TYPE                        24
-#define ERROR_EXEC_STACK_OVERFLOW               25
-#define ERROR_SCAN_TIMEOUT                      26
-#define ERROR_TOO_MANY_SCAN_THREADS             27
-#define ERROR_CALLBACK_ERROR                    28
-#define ERROR_INVALID_ARGUMENT                  29
-#define ERROR_TOO_MANY_MATCHES                  30
-#define ERROR_INTERNAL_FATAL_ERROR              31
-#define ERROR_NESTED_FOR_OF_LOOP                32
-#define ERROR_INVALID_FIELD_NAME                33
-#define ERROR_UNKNOWN_MODULE                    34
-#define ERROR_NOT_A_STRUCTURE                   35
-#define ERROR_NOT_INDEXABLE                     36
-#define ERROR_NOT_A_FUNCTION                    37
-#define ERROR_INVALID_FORMAT                    38
-#define ERROR_TOO_MANY_ARGUMENTS                39
-#define ERROR_WRONG_ARGUMENTS                   40
-#define ERROR_WRONG_RETURN_TYPE                 41
-#define ERROR_DUPLICATED_STRUCTURE_MEMBER       42
-#define ERROR_EMPTY_STRING                      43
-#define ERROR_DIVISION_BY_ZERO                  44
-#define ERROR_REGULAR_EXPRESSION_TOO_LARGE      45
-#define ERROR_TOO_MANY_RE_FIBERS                46
-#define ERROR_COULD_NOT_READ_PROCESS_MEMORY     47
-#define ERROR_INVALID_EXTERNAL_VARIABLE_TYPE    48
-#define ERROR_REGULAR_EXPRESSION_TOO_COMPLEX    49
-#define ERROR_INVALID_MODULE_NAME               50
-#define ERROR_TOO_MANY_STRINGS                  51
-#define ERROR_INTEGER_OVERFLOW                  52
-#define ERROR_CALLBACK_REQUIRED                 53
-#define ERROR_INVALID_OPERAND                   54
-#define ERROR_COULD_NOT_READ_FILE               55
-#define ERROR_DUPLICATED_EXTERNAL_VARIABLE      56
-#define ERROR_INVALID_MODULE_DATA               57
-#define ERROR_WRITING_FILE                      58
-#define ERROR_INVALID_MODIFIER                  59
-#define ERROR_DUPLICATED_MODIFIER               60
-
-#define WARN_TOO_MANY_MATCHES                   -1
-
-#define IS_WARNING(x) (x < 0)
-
-#define FAIL_ON_ERROR(x) { \
-  int result = (x); \
-  if (result != ERROR_SUCCESS) \
-    return result; \
-}
-
-#define FAIL_ON_ERROR_WITH_CLEANUP(x, cleanup) { \
-  int result = (x); \
-  if (result != ERROR_SUCCESS) { \
-    cleanup; \
-    return result; \
-  } \
-}
-
-#define FAIL_ON_NULL_WITH_CLEANUP(x, cleanup) { \
-  if ((x) == NULL) { \
-    cleanup; \
-    return ERROR_INSUFFICIENT_MEMORY; \
-  } \
-}
-
-=======
 #define ERROR_INSUFICIENT_MEMORY 1
 
 #define ERROR_INSUFFICIENT_MEMORY            1
@@ -193,6 +104,10 @@
 #define ERROR_INVALID_MODIFIER               59
 #define ERROR_DUPLICATED_MODIFIER            60
 
+#define WARN_TOO_MANY_MATCHES                -1
+
+#define IS_WARNING(x) (x < 0)
+
 #define FAIL_ON_ERROR(x)         \
   {                              \
     int result = (x);            \
@@ -218,7 +133,6 @@
       return ERROR_INSUFFICIENT_MEMORY;       \
     }                                         \
   }
->>>>>>> af02c844
 
 #ifdef NDEBUG
 #define assertf(expr, msg, ...) ((void) 0)
