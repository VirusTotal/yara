--- conflicted
+++ resolved
@@ -624,12 +624,9 @@
 };
 
 
-<<<<<<< HEAD
-=======
 //
 // YR_PROFILING_INFO contains profiling information for a rule.
 //
->>>>>>> 75ef3507
 struct YR_PROFILING_INFO
 {
   // Number of times that some atom belonging to the rule matched. Each 
@@ -760,18 +757,11 @@
   // until they can be confirmed or discarded.
   YR_MATCHES* unconfirmed_matches;
 
-<<<<<<< HEAD
-  // rule_cost is a pointer to an array of 64-bit integers with one entry per
-  // rule. Entry N has the time cost for rule with index N. If YARA is not
-  // built with YR_PROFILING_ENABLED this pointer is NULL.
-  uint64_t* time_cost;
-=======
   // profiling_info is a pointer to an array of YR_PROFILING_INFO structures,
   // one per rule. Entry N has the profiling information for rule with index N.
   #ifdef YR_PROFILING_ENABLED
   YR_PROFILING_INFO* profiling_info;
   #endif
->>>>>>> 75ef3507
 };
 
 
