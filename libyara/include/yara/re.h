/*
Copyright (c) 2013. The YARA Authors. All Rights Reserved.

Redistribution and use in source and binary forms, with or without modification,
are permitted provided that the following conditions are met:

1. Redistributions of source code must retain the above copyright notice, this
list of conditions and the following disclaimer.

2. Redistributions in binary form must reproduce the above copyright notice,
this list of conditions and the following disclaimer in the documentation and/or
other materials provided with the distribution.

3. Neither the name of the copyright holder nor the names of its contributors
may be used to endorse or promote products derived from this software without
specific prior written permission.

THIS SOFTWARE IS PROVIDED BY THE COPYRIGHT HOLDERS AND CONTRIBUTORS "AS IS" AND
ANY EXPRESS OR IMPLIED WARRANTIES, INCLUDING, BUT NOT LIMITED TO, THE IMPLIED
WARRANTIES OF MERCHANTABILITY AND FITNESS FOR A PARTICULAR PURPOSE ARE
DISCLAIMED. IN NO EVENT SHALL THE COPYRIGHT HOLDER OR CONTRIBUTORS BE LIABLE FOR
ANY DIRECT, INDIRECT, INCIDENTAL, SPECIAL, EXEMPLARY, OR CONSEQUENTIAL DAMAGES
(INCLUDING, BUT NOT LIMITED TO, PROCUREMENT OF SUBSTITUTE GOODS OR SERVICES;
LOSS OF USE, DATA, OR PROFITS; OR BUSINESS INTERRUPTION) HOWEVER CAUSED AND ON
ANY THEORY OF LIABILITY, WHETHER IN CONTRACT, STRICT LIABILITY, OR TORT
(INCLUDING NEGLIGENCE OR OTHERWISE) ARISING IN ANY WAY OUT OF THE USE OF THIS
SOFTWARE, EVEN IF ADVISED OF THE POSSIBILITY OF SUCH DAMAGE.
*/

#ifndef YR_RE_H
#define YR_RE_H

#include <stdbool.h>
#include <ctype.h>

#include <yara/types.h>
#include <yara/arena.h>
#include <yara/sizedstr.h>

#define RE_NODE_LITERAL             1
#define RE_NODE_MASKED_LITERAL      2
#define RE_NODE_ANY                 3
#define RE_NODE_CONCAT              4
#define RE_NODE_ALT                 5
#define RE_NODE_RANGE               6
#define RE_NODE_STAR                7
#define RE_NODE_PLUS                8
#define RE_NODE_CLASS               9
#define RE_NODE_WORD_CHAR           10
#define RE_NODE_NON_WORD_CHAR       11
#define RE_NODE_SPACE               12
#define RE_NODE_NON_SPACE           13
#define RE_NODE_DIGIT               14
#define RE_NODE_NON_DIGIT           15
#define RE_NODE_EMPTY               16
#define RE_NODE_ANCHOR_START        17
#define RE_NODE_ANCHOR_END          18
#define RE_NODE_WORD_BOUNDARY       19
#define RE_NODE_NON_WORD_BOUNDARY   20
#define RE_NODE_RANGE_ANY           21


#define RE_OPCODE_ANY                   0xA0
#define RE_OPCODE_ANY_EXCEPT_NEW_LINE   0xA1
#define RE_OPCODE_LITERAL               0xA2
#define RE_OPCODE_MASKED_LITERAL        0xA4
#define RE_OPCODE_CLASS                 0xA5
#define RE_OPCODE_WORD_CHAR             0xA7
#define RE_OPCODE_NON_WORD_CHAR         0xA8
#define RE_OPCODE_SPACE                 0xA9
#define RE_OPCODE_NON_SPACE             0xAA
#define RE_OPCODE_DIGIT                 0xAB
#define RE_OPCODE_NON_DIGIT             0xAC
#define RE_OPCODE_MATCH                 0xAD

#define RE_OPCODE_MATCH_AT_END          0xB0
#define RE_OPCODE_MATCH_AT_START        0xB1
#define RE_OPCODE_WORD_BOUNDARY         0xB2
#define RE_OPCODE_NON_WORD_BOUNDARY     0xB3
#define RE_OPCODE_REPEAT_ANY_GREEDY     0xB4
#define RE_OPCODE_REPEAT_ANY_UNGREEDY   0xB5

#define RE_OPCODE_SPLIT_A               0xC0
#define RE_OPCODE_SPLIT_B               0xC1
#define RE_OPCODE_JUMP                  0xC2
#define RE_OPCODE_REPEAT_START_GREEDY   0xC3
#define RE_OPCODE_REPEAT_END_GREEDY     0xC4
#define RE_OPCODE_REPEAT_START_UNGREEDY 0xC5
#define RE_OPCODE_REPEAT_END_UNGREEDY   0xC6


#define RE_FLAGS_FAST_REGEXP            0x02
#define RE_FLAGS_BACKWARDS              0x04
#define RE_FLAGS_EXHAUSTIVE             0x08
#define RE_FLAGS_WIDE                   0x10
#define RE_FLAGS_NO_CASE                0x20
#define RE_FLAGS_SCAN                   0x40
#define RE_FLAGS_DOT_ALL                0x80
#define RE_FLAGS_GREEDY                0x400
#define RE_FLAGS_UNGREEDY              0x800


<<<<<<< HEAD
=======
typedef struct RE RE;
typedef struct RE_AST RE_AST;
typedef struct RE_NODE RE_NODE;
typedef struct RE_CLASS RE_CLASS;
typedef struct RE_ERROR RE_ERROR;

typedef uint8_t RE_SPLIT_ID_TYPE;


struct RE_NODE
{
  int type;

  union {
    int value;
    int count;
    int start;
  };

  union {
    int mask;
    int end;
  };

  bool greedy;

  RE_CLASS* re_class;

  RE_NODE* left;
  RE_NODE* right;

  uint8_t* forward_code;
  uint8_t* backward_code;
};


struct RE_CLASS
{
  bool negated;
  uint8_t bitmap[32];
};


struct RE_AST
{
  uint32_t flags;
  uint16_t levels;
  RE_NODE* root_node;
};


// Disable warning due to zero length array in Microsoft's compiler

#ifdef _MSC_VER
#pragma warning(push)
#pragma warning(disable:4200)
#endif

struct RE
{
  uint32_t flags;
  uint8_t code[0];
};

#ifdef _MSC_VER
#pragma warning(pop)
#endif


struct RE_ERROR
{
  char message[384];
};


>>>>>>> a39316de
typedef int RE_MATCH_CALLBACK_FUNC(
    const uint8_t* match,
    int match_length,
    int flags,
    void* args);


int yr_re_ast_create(
    RE_AST** re_ast);

void yr_re_ast_destroy(
    RE_AST* re_ast);

void yr_re_ast_print(
    RE_AST* re_ast);

SIZED_STRING* yr_re_ast_extract_literal(
    RE_AST* re_ast);


int yr_re_ast_contains_dot_star(
    RE_AST* re_ast);


int yr_re_ast_split_at_chaining_point(
    RE_AST* re_ast,
    RE_AST** result_re_ast,
    RE_AST** remainder_re_ast,
    int32_t* min_gap,
    int32_t* max_gap);


int yr_re_ast_emit_code(
    RE_AST* re_ast,
    YR_ARENA* arena,
    int backwards_code);


RE_NODE* yr_re_node_create(
    int type,
    RE_NODE* left,
    RE_NODE* right);


void yr_re_node_destroy(
    RE_NODE* node);


int yr_re_exec(
    YR_SCAN_CONTEXT* context,
    const uint8_t* code,
    const uint8_t* input_data,
    size_t input_forwards_size,
    size_t input_backwards_size,
    int flags,
    RE_MATCH_CALLBACK_FUNC callback,
    void* callback_args,
    int* matches);


int yr_re_fast_exec(
    YR_SCAN_CONTEXT* context,
    const uint8_t* code,
    const uint8_t* input_data,
    size_t input_forwards_size,
    size_t input_backwards_size,
    int flags,
    RE_MATCH_CALLBACK_FUNC callback,
    void* callback_args,
    int* matches);


int yr_re_parse(
    const char* re_string,
    RE_AST** re_ast,
    RE_ERROR* error);


int yr_re_parse_hex(
    const char* hex_string,
    RE_AST** re_ast,
    RE_ERROR* error);


int yr_re_compile(
    const char* re_string,
    int flags,
    YR_ARENA* code_arena,
    RE** re,
    RE_ERROR* error);


int yr_re_match(
    YR_SCAN_CONTEXT* context,
    RE* re,
    const char* target);


#endif<|MERGE_RESOLUTION|>--- conflicted
+++ resolved
@@ -100,84 +100,6 @@
 #define RE_FLAGS_UNGREEDY              0x800
 
 
-<<<<<<< HEAD
-=======
-typedef struct RE RE;
-typedef struct RE_AST RE_AST;
-typedef struct RE_NODE RE_NODE;
-typedef struct RE_CLASS RE_CLASS;
-typedef struct RE_ERROR RE_ERROR;
-
-typedef uint8_t RE_SPLIT_ID_TYPE;
-
-
-struct RE_NODE
-{
-  int type;
-
-  union {
-    int value;
-    int count;
-    int start;
-  };
-
-  union {
-    int mask;
-    int end;
-  };
-
-  bool greedy;
-
-  RE_CLASS* re_class;
-
-  RE_NODE* left;
-  RE_NODE* right;
-
-  uint8_t* forward_code;
-  uint8_t* backward_code;
-};
-
-
-struct RE_CLASS
-{
-  bool negated;
-  uint8_t bitmap[32];
-};
-
-
-struct RE_AST
-{
-  uint32_t flags;
-  uint16_t levels;
-  RE_NODE* root_node;
-};
-
-
-// Disable warning due to zero length array in Microsoft's compiler
-
-#ifdef _MSC_VER
-#pragma warning(push)
-#pragma warning(disable:4200)
-#endif
-
-struct RE
-{
-  uint32_t flags;
-  uint8_t code[0];
-};
-
-#ifdef _MSC_VER
-#pragma warning(pop)
-#endif
-
-
-struct RE_ERROR
-{
-  char message[384];
-};
-
-
->>>>>>> a39316de
 typedef int RE_MATCH_CALLBACK_FUNC(
     const uint8_t* match,
     int match_length,
