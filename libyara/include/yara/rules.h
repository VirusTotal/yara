/*
Copyright (c) 2014. The YARA Authors. All Rights Reserved.

Redistribution and use in source and binary forms, with or without modification,
are permitted provided that the following conditions are met:

1. Redistributions of source code must retain the above copyright notice, this
list of conditions and the following disclaimer.

2. Redistributions in binary form must reproduce the above copyright notice,
this list of conditions and the following disclaimer in the documentation and/or
other materials provided with the distribution.

3. Neither the name of the copyright holder nor the names of its contributors
may be used to endorse or promote products derived from this software without
specific prior written permission.

THIS SOFTWARE IS PROVIDED BY THE COPYRIGHT HOLDERS AND CONTRIBUTORS "AS IS" AND
ANY EXPRESS OR IMPLIED WARRANTIES, INCLUDING, BUT NOT LIMITED TO, THE IMPLIED
WARRANTIES OF MERCHANTABILITY AND FITNESS FOR A PARTICULAR PURPOSE ARE
DISCLAIMED. IN NO EVENT SHALL THE COPYRIGHT HOLDER OR CONTRIBUTORS BE LIABLE FOR
ANY DIRECT, INDIRECT, INCIDENTAL, SPECIAL, EXEMPLARY, OR CONSEQUENTIAL DAMAGES
(INCLUDING, BUT NOT LIMITED TO, PROCUREMENT OF SUBSTITUTE GOODS OR SERVICES;
LOSS OF USE, DATA, OR PROFITS; OR BUSINESS INTERRUPTION) HOWEVER CAUSED AND ON
ANY THEORY OF LIABILITY, WHETHER IN CONTRACT, STRICT LIABILITY, OR TORT
(INCLUDING NEGLIGENCE OR OTHERWISE) ARISING IN ANY WAY OUT OF THE USE OF THIS
SOFTWARE, EVEN IF ADVISED OF THE POSSIBILITY OF SUCH DAMAGE.
*/

#ifndef YR_RULES_H
#define YR_RULES_H

#include <yara/filemap.h>
#include <yara/types.h>
#include <yara/utils.h>
<<<<<<< HEAD
#include <yara/filemap.h>


#define CALLBACK_MSG_RULE_MATCHING              1
#define CALLBACK_MSG_RULE_NOT_MATCHING          2
#define CALLBACK_MSG_SCAN_FINISHED              3
#define CALLBACK_MSG_IMPORT_MODULE              4
#define CALLBACK_MSG_MODULE_IMPORTED            5
#define CALLBACK_MSG_SCAN_WARNING_MATCH_LIMIT   6
=======
>>>>>>> af02c844

#define CALLBACK_MSG_RULE_MATCHING     1
#define CALLBACK_MSG_RULE_NOT_MATCHING 2
#define CALLBACK_MSG_SCAN_FINISHED     3
#define CALLBACK_MSG_IMPORT_MODULE     4
#define CALLBACK_MSG_MODULE_IMPORTED   5

#define CALLBACK_CONTINUE 0
#define CALLBACK_ABORT    1
#define CALLBACK_ERROR    2

#define yr_rule_tags_foreach(rule, tag_name)                         \
  for (tag_name = rule->tags; tag_name != NULL && *tag_name != '\0'; \
       tag_name += strlen(tag_name) + 1)

#define yr_rule_metas_foreach(rule, meta) \
  for (meta = rule->metas; meta != NULL;  \
       meta = META_IS_LAST_IN_RULE(meta) ? NULL : meta + 1)

#define yr_rule_strings_foreach(rule, string)  \
  for (string = rule->strings; string != NULL; \
       string = STRING_IS_LAST_IN_RULE(string) ? NULL : string + 1)

#define yr_string_matches_foreach(context, string, match)         \
  for (match = context->matches[string->idx].head; match != NULL; \
       match = match->next)                                       \
    /* private matches are skipped */                             \
    if (match->is_private)                                        \
    {                                                             \
      continue;                                                   \
    }                                                             \
    else /* user code block goes here */

#define yr_rules_foreach(rules, rule) \
  for (rule = rules->rules_list_head; !RULE_IS_NULL(rule); rule++)

YR_API int yr_rules_scan_mem_blocks(
    YR_RULES* rules,
    YR_MEMORY_BLOCK_ITERATOR* iterator,
    int flags,
    YR_CALLBACK_FUNC callback,
    void* user_data,
    int timeout);

YR_API int yr_rules_scan_mem(
    YR_RULES* rules,
    const uint8_t* buffer,
    size_t buffer_size,
    int flags,
    YR_CALLBACK_FUNC callback,
    void* user_data,
    int timeout);

YR_API int yr_rules_scan_file(
    YR_RULES* rules,
    const char* filename,
    int flags,
    YR_CALLBACK_FUNC callback,
    void* user_data,
    int timeout);

YR_API int yr_rules_scan_fd(
    YR_RULES* rules,
    YR_FILE_DESCRIPTOR fd,
    int flags,
    YR_CALLBACK_FUNC callback,
    void* user_data,
    int timeout);

YR_API int yr_rules_scan_proc(
    YR_RULES* rules,
    int pid,
    int flags,
    YR_CALLBACK_FUNC callback,
    void* user_data,
    int timeout);

YR_API int yr_rules_save(YR_RULES* rules, const char* filename);

YR_API int yr_rules_save_stream(YR_RULES* rules, YR_STREAM* stream);

YR_API int yr_rules_load(const char* filename, YR_RULES** rules);

YR_API int yr_rules_load_stream(YR_STREAM* stream, YR_RULES** rules);

YR_API int yr_rules_destroy(YR_RULES* rules);

YR_API int yr_rules_define_integer_variable(
    YR_RULES* rules,
    const char* identifier,
    int64_t value);

YR_API int yr_rules_define_boolean_variable(
    YR_RULES* rules,
    const char* identifier,
    int value);

YR_API int yr_rules_define_float_variable(
    YR_RULES* rules,
    const char* identifier,
    double value);

YR_API int yr_rules_define_string_variable(
    YR_RULES* rules,
    const char* identifier,
    const char* value);

YR_API int yr_rules_get_stats(YR_RULES* rules, YR_RULES_STATS* stats);

YR_API void yr_rule_disable(YR_RULE* rule);

YR_API void yr_rule_enable(YR_RULE* rule);

int yr_rules_from_arena(YR_ARENA* arena, YR_RULES** rules);

#endif<|MERGE_RESOLUTION|>--- conflicted
+++ resolved
@@ -33,8 +33,6 @@
 #include <yara/filemap.h>
 #include <yara/types.h>
 #include <yara/utils.h>
-<<<<<<< HEAD
-#include <yara/filemap.h>
 
 
 #define CALLBACK_MSG_RULE_MATCHING              1
@@ -43,8 +41,6 @@
 #define CALLBACK_MSG_IMPORT_MODULE              4
 #define CALLBACK_MSG_MODULE_IMPORTED            5
 #define CALLBACK_MSG_SCAN_WARNING_MATCH_LIMIT   6
-=======
->>>>>>> af02c844
 
 #define CALLBACK_MSG_RULE_MATCHING     1
 #define CALLBACK_MSG_RULE_NOT_MATCHING 2
