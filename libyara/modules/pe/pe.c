/*
Copyright (c) 2014. The YARA Authors. All Rights Reserved.

Redistribution and use in source and binary forms, with or without modification,
are permitted provided that the following conditions are met:

1. Redistributions of source code must retain the above copyright notice, this
list of conditions and the following disclaimer.

2. Redistributions in binary form must reproduce the above copyright notice,
this list of conditions and the following disclaimer in the documentation and/or
other materials provided with the distribution.

3. Neither the name of the copyright holder nor the names of its contributors
may be used to endorse or promote products derived from this software without
specific prior written permission.

THIS SOFTWARE IS PROVIDED BY THE COPYRIGHT HOLDERS AND CONTRIBUTORS "AS IS" AND
ANY EXPRESS OR IMPLIED WARRANTIES, INCLUDING, BUT NOT LIMITED TO, THE IMPLIED
WARRANTIES OF MERCHANTABILITY AND FITNESS FOR A PARTICULAR PURPOSE ARE
DISCLAIMED. IN NO EVENT SHALL THE COPYRIGHT HOLDER OR CONTRIBUTORS BE LIABLE FOR
ANY DIRECT, INDIRECT, INCIDENTAL, SPECIAL, EXEMPLARY, OR CONSEQUENTIAL DAMAGES
(INCLUDING, BUT NOT LIMITED TO, PROCUREMENT OF SUBSTITUTE GOODS OR SERVICES;
LOSS OF USE, DATA, OR PROFITS; OR BUSINESS INTERRUPTION) HOWEVER CAUSED AND ON
ANY THEORY OF LIABILITY, WHETHER IN CONTRACT, STRICT LIABILITY, OR TORT
(INCLUDING NEGLIGENCE OR OTHERWISE) ARISING IN ANY WAY OUT OF THE USE OF THIS
SOFTWARE, EVEN IF ADVISED OF THE POSSIBILITY OF SUCH DAMAGE.
*/

#include <ctype.h>
#include <stdio.h>
#include <time.h>

#include "../crypto.h"
#if defined(HAVE_LIBCRYPTO)
#include <openssl/asn1.h>
#include <openssl/bio.h>
#include <openssl/pkcs7.h>
#include <openssl/safestack.h>
#include <openssl/x509.h>

#if OPENSSL_VERSION_NUMBER < 0x10100000L || defined(LIBRESSL_VERSION_NUMBER)
#define X509_get_signature_nid(o) OBJ_obj2nid((o)->sig_alg->algorithm)
#endif

#if OPENSSL_VERSION_NUMBER < 0x10100000L
#define X509_get0_notBefore X509_get_notBefore
#define X509_get0_notAfter  X509_get_notAfter
#endif
#endif

#include <yara/endian.h>
#include <yara/mem.h>
#include <yara/modules.h>
#include <yara/pe.h>
#include <yara/pe_utils.h>
#include <yara/strutils.h>
#include <yara/utils.h>

#define MODULE_NAME pe

#define IMPORT_STANDARD 1
#define IMPORT_DELAYED  2
#define IMPORT_ANY      (~0)

// http://msdn.microsoft.com/en-us/library/ms648009(v=vs.85).aspx
#define RESOURCE_TYPE_CURSOR       1
#define RESOURCE_TYPE_BITMAP       2
#define RESOURCE_TYPE_ICON         3
#define RESOURCE_TYPE_MENU         4
#define RESOURCE_TYPE_DIALOG       5
#define RESOURCE_TYPE_STRING       6
#define RESOURCE_TYPE_FONTDIR      7
#define RESOURCE_TYPE_FONT         8
#define RESOURCE_TYPE_ACCELERATOR  9
#define RESOURCE_TYPE_RCDATA       10
#define RESOURCE_TYPE_MESSAGETABLE 11
#define RESOURCE_TYPE_GROUP_CURSOR \
  12  // MAKEINTRESOURCE((ULONG_PTR)(RT_CURSOR) + 11)
#define RESOURCE_TYPE_GROUP_ICON \
  14  // MAKEINTRESOURCE((ULONG_PTR)(RT_ICON) + 11)
#define RESOURCE_TYPE_VERSION    16
#define RESOURCE_TYPE_DLGINCLUDE 17
#define RESOURCE_TYPE_PLUGPLAY   19
#define RESOURCE_TYPE_VXD        20
#define RESOURCE_TYPE_ANICURSOR  21
#define RESOURCE_TYPE_ANIICON    22
#define RESOURCE_TYPE_HTML       23
#define RESOURCE_TYPE_MANIFEST   24

#define RESOURCE_CALLBACK_CONTINUE 0
#define RESOURCE_CALLBACK_ABORT    1

#define RESOURCE_ITERATOR_FINISHED 0
#define RESOURCE_ITERATOR_ABORTED  1

#define MAX_PE_IMPORTS         16384
#define MAX_PE_EXPORTS         8192
#define MAX_EXPORT_NAME_LENGTH 512
#define MAX_RESOURCES          65536

#define IS_RESOURCE_SUBDIRECTORY(entry) \
  (yr_le32toh((entry)->OffsetToData) & 0x80000000)

#define RESOURCE_OFFSET(entry) (yr_le32toh((entry)->OffsetToData) & 0x7FFFFFFF)

typedef int (*RESOURCE_CALLBACK_FUNC)(
    PIMAGE_RESOURCE_DATA_ENTRY rsrc_data,
    int rsrc_type,
    int rsrc_id,
    int rsrc_language,
    const uint8_t* type_string,
    const uint8_t* name_string,
    const uint8_t* lang_string,
    void* cb_data);

static size_t available_space(PE* pe, void* pointer)
{
  if ((uint8_t*) pointer < pe->data)
    return 0;

  if ((uint8_t*) pointer >= pe->data + pe->data_size)
    return 0;

  return pe->data + pe->data_size - (uint8_t*) pointer;
}

static int wide_string_fits_in_pe(PE* pe, char* data)
{
  size_t i = 0;
  size_t space_left = available_space(pe, data);

  while (space_left >= 2)
  {
    if (data[i] == 0 && data[i + 1] == 0)
      return 1;
    space_left -= 2;
    i += 2;
  }

  return 0;
}

// Parse the rich signature.
// http://www.ntcore.com/files/richsign.htm

static void pe_parse_rich_signature(PE* pe, uint64_t base_address)
{
  PIMAGE_DOS_HEADER mz_header;
  PRICH_SIGNATURE rich_signature = NULL;

  DWORD* rich_ptr = NULL;
  BYTE* raw_data = NULL;
  BYTE* clear_data = NULL;
  DWORD* p = NULL;
  uint32_t nthdr_offset = 0;
  uint32_t key = 0;
  size_t rich_len = 0;

  if (pe->data_size < sizeof(IMAGE_DOS_HEADER))
    return;

  mz_header = (PIMAGE_DOS_HEADER) pe->data;

  if (yr_le16toh(mz_header->e_magic) != IMAGE_DOS_SIGNATURE)
    return;

  // To find the Rich marker we start at the NT header and work backwards, so
  // make sure we have at least enough data to get to the NT header.
  nthdr_offset = yr_le32toh(mz_header->e_lfanew);
  if (nthdr_offset > pe->data_size + sizeof(uint32_t) || nthdr_offset < 4)
    return;

  // Most files have the Rich header at offset 0x80, but that is not always
  // true. 582ce3eea9c97d5e89f7d83953a6d518b16770e635a19a456c0225449c6967a4 is
  // one sample which has a Rich header starting at offset 0x200. To properly
  // find the Rich header we need to start at the NT header and work backwards.
  p = (DWORD*) (pe->data + nthdr_offset - 4);

  while (p >= (DWORD*) (pe->data + sizeof(IMAGE_DOS_HEADER)))
  {
    if (yr_le32toh(*p) == RICH_RICH)
    {
      // The XOR key is the dword following the Rich value. We  use this to find
      // DanS header only.
      key = *(p + 1);
      rich_ptr = p;
      --p;
      break;
    }

    // The NT header is 8 byte aligned so we can move back in 4 byte increments.
    --p;
  }

  // If we haven't found a key we can skip processing the rest.
  if (key == 0)
    return;

  // If we have found the key we need to now find the start (DanS).
  while (p >= (DWORD*) (pe->data + sizeof(IMAGE_DOS_HEADER)))
  {
    if (yr_le32toh((*(p) ^ key)) == RICH_DANS)
    {
      rich_signature = (PRICH_SIGNATURE) p;
      break;
    }

    --p;
  }

  if (rich_signature == NULL)
    return;

  // The three key values must all be equal and the first dword
  // XORs to "DanS". Then walk the buffer looking for "Rich" which marks the
  // end. Technically the XOR key should be right after "Rich" but it's not
  // important.

  if (yr_le32toh(rich_signature->key1) != yr_le32toh(rich_signature->key2) ||
      yr_le32toh(rich_signature->key2) != yr_le32toh(rich_signature->key3) ||
      (yr_le32toh(rich_signature->dans) ^ yr_le32toh(rich_signature->key1)) !=
          RICH_DANS)
  {
    return;
  }

  // Multiple by 4 because we are counting in DWORDs.
  rich_len = (rich_ptr - (DWORD*) rich_signature) * 4;
  raw_data = (BYTE*) yr_malloc(rich_len);

  if (!raw_data)
    return;

  memcpy(raw_data, rich_signature, rich_len);

  set_integer(
      base_address + ((uint8_t*) rich_signature - pe->data),
      pe->object,
      "rich_signature.offset");

  set_integer(rich_len, pe->object, "rich_signature.length");

  set_integer(
      yr_le32toh(rich_signature->key1), pe->object, "rich_signature.key");

  clear_data = (BYTE*) yr_malloc(rich_len);

  if (!clear_data)
  {
    yr_free(raw_data);
    return;
  }

  // Copy the entire block here to be XORed.
  memcpy(clear_data, raw_data, rich_len);

  for (rich_ptr = (DWORD*) clear_data;
       rich_ptr < (DWORD*) (clear_data + rich_len);
       rich_ptr++)
  {
    *rich_ptr ^= rich_signature->key1;
  }

  set_sized_string(
      (char*) raw_data, rich_len, pe->object, "rich_signature.raw_data");

  set_sized_string(
      (char*) clear_data, rich_len, pe->object, "rich_signature.clear_data");

  yr_free(raw_data);
  yr_free(clear_data);
}

static void pe_parse_debug_directory(PE* pe)
{
  PIMAGE_DATA_DIRECTORY data_dir;
  PIMAGE_DEBUG_DIRECTORY debug_dir;
  int64_t debug_dir_offset;
  int i, dcount;
  size_t pdb_path_len;
  char* pdb_path = NULL;

  data_dir = pe_get_directory_entry(pe, IMAGE_DIRECTORY_ENTRY_DEBUG);

  if (data_dir == NULL)
    return;

  if (yr_le32toh(data_dir->Size) == 0)
    return;

  if (yr_le32toh(data_dir->Size) % sizeof(IMAGE_DEBUG_DIRECTORY) != 0)
    return;

  if (yr_le32toh(data_dir->VirtualAddress) == 0)
    return;

  debug_dir_offset = pe_rva_to_offset(pe, yr_le32toh(data_dir->VirtualAddress));

  if (debug_dir_offset < 0)
    return;

  dcount = yr_le32toh(data_dir->Size) / sizeof(IMAGE_DEBUG_DIRECTORY);

  for (i = 0; i < dcount; i++)
  {
    int64_t pcv_hdr_offset = 0;

    debug_dir = (PIMAGE_DEBUG_DIRECTORY)(
        pe->data + debug_dir_offset + i * sizeof(IMAGE_DEBUG_DIRECTORY));

    if (!struct_fits_in_pe(pe, debug_dir, IMAGE_DEBUG_DIRECTORY))
      break;

    if (yr_le32toh(debug_dir->Type) != IMAGE_DEBUG_TYPE_CODEVIEW)
      continue;

    // The debug info offset may be present either as RVA or as raw offset
    // Sample: 0249e00b6d46bee5a17096559f18e671cd0ceee36373e8708f614a9a6c7c079e
    if (debug_dir->AddressOfRawData != 0)
    {
      pcv_hdr_offset = pe_rva_to_offset(
          pe, yr_le32toh(debug_dir->AddressOfRawData));
    }
    else if (debug_dir->PointerToRawData != 0)
    {
      pcv_hdr_offset = yr_le32toh(debug_dir->PointerToRawData);
    }

    if (pcv_hdr_offset <= 0)
      continue;

    PCV_HEADER cv_hdr = (PCV_HEADER)(pe->data + pcv_hdr_offset);

    if (!struct_fits_in_pe(pe, cv_hdr, CV_HEADER))
      continue;

    if (yr_le32toh(cv_hdr->dwSignature) == CVINFO_PDB20_CVSIGNATURE)
    {
      PCV_INFO_PDB20 pdb20 = (PCV_INFO_PDB20) cv_hdr;

      if (struct_fits_in_pe(pe, pdb20, CV_INFO_PDB20))
        pdb_path = (char*) (pdb20->PdbFileName);
    }
    else if (yr_le32toh(cv_hdr->dwSignature) == CVINFO_PDB70_CVSIGNATURE)
    {
      PCV_INFO_PDB70 pdb70 = (PCV_INFO_PDB70) cv_hdr;

      if (struct_fits_in_pe(pe, pdb70, CV_INFO_PDB70))
        pdb_path = (char*) (pdb70->PdbFileName);
    }

    if (pdb_path != NULL)
    {
      pdb_path_len = strnlen(
          pdb_path, yr_min(available_space(pe, pdb_path), MAX_PATH));

      if (pdb_path_len > 0 && pdb_path_len < MAX_PATH)
      {
        set_sized_string(pdb_path, pdb_path_len, pe->object, "pdb_path");
        break;
      }
    }
  }
}

// Return a pointer to the resource directory string or NULL.
// The callback function will parse this and call set_sized_string().
// The pointer is guaranteed to have enough space to contain the entire string.

static const uint8_t* parse_resource_name(
    PE* pe,
    const uint8_t* rsrc_data,
    PIMAGE_RESOURCE_DIRECTORY_ENTRY entry)
{
  // If high bit is set it is an offset relative to rsrc_data, which contains
  // a resource directory string.

  if (yr_le32toh(entry->Name) & 0x80000000)
  {
    DWORD length;

    const uint8_t* rsrc_str_ptr = rsrc_data +
                                  (yr_le32toh(entry->Name) & 0x7FFFFFFF);

    // A resource directory string is 2 bytes for the length and then a variable
    // length Unicode string. Make sure we have at least 2 bytes.

    if (!fits_in_pe(pe, rsrc_str_ptr, 2))
      return NULL;

    length = *rsrc_str_ptr;

    // Move past the length and make sure we have enough bytes for the string.
    if (!fits_in_pe(pe, rsrc_str_ptr + 2, length * 2))
      return NULL;

    return rsrc_str_ptr;
  }

  return NULL;
}

static int _pe_iterate_resources(
    PE* pe,
    PIMAGE_RESOURCE_DIRECTORY resource_dir,
    const uint8_t* rsrc_data,
    int rsrc_tree_level,
    int* type,
    int* id,
    int* language,
    const uint8_t* type_string,
    const uint8_t* name_string,
    const uint8_t* lang_string,
    RESOURCE_CALLBACK_FUNC callback,
    void* callback_data)
{
  int i, result = RESOURCE_ITERATOR_FINISHED;
  int total_entries;

  PIMAGE_RESOURCE_DIRECTORY_ENTRY entry;

  // A few sanity checks to avoid corrupt files

  if (yr_le32toh(resource_dir->Characteristics) != 0 ||
      yr_le16toh(resource_dir->NumberOfNamedEntries) > 32768 ||
      yr_le16toh(resource_dir->NumberOfIdEntries) > 32768)
  {
    return result;
  }

  total_entries = yr_le16toh(resource_dir->NumberOfNamedEntries) +
                  yr_le16toh(resource_dir->NumberOfIdEntries);

  // The first directory entry is just after the resource directory,
  // by incrementing resource_dir we skip sizeof(resource_dir) bytes
  // and get a pointer to the end of the resource directory.

  entry = (PIMAGE_RESOURCE_DIRECTORY_ENTRY)(resource_dir + 1);

  for (i = 0; i < total_entries; i++)
  {
    if (!struct_fits_in_pe(pe, entry, IMAGE_RESOURCE_DIRECTORY_ENTRY))
    {
      result = RESOURCE_ITERATOR_ABORTED;
      break;
    }

    switch (rsrc_tree_level)
    {
    case 0:
      *type = yr_le32toh(entry->Name);
      type_string = parse_resource_name(pe, rsrc_data, entry);
      break;
    case 1:
      *id = yr_le32toh(entry->Name);
      name_string = parse_resource_name(pe, rsrc_data, entry);
      break;
    case 2:
      *language = yr_le32toh(entry->Name);
      lang_string = parse_resource_name(pe, rsrc_data, entry);
      break;
    }

    if (IS_RESOURCE_SUBDIRECTORY(entry) && rsrc_tree_level < 2)
    {
      PIMAGE_RESOURCE_DIRECTORY directory = (PIMAGE_RESOURCE_DIRECTORY)(
          rsrc_data + RESOURCE_OFFSET(entry));

      if (struct_fits_in_pe(pe, directory, IMAGE_RESOURCE_DIRECTORY))
      {
        result = _pe_iterate_resources(
            pe,
            directory,
            rsrc_data,
            rsrc_tree_level + 1,
            type,
            id,
            language,
            type_string,
            name_string,
            lang_string,
            callback,
            callback_data);
      }
      else
      {
        result = RESOURCE_ITERATOR_ABORTED;
      }
    }
    else
    {
      PIMAGE_RESOURCE_DATA_ENTRY data_entry = (PIMAGE_RESOURCE_DATA_ENTRY)(
          rsrc_data + RESOURCE_OFFSET(entry));

      if (struct_fits_in_pe(pe, data_entry, IMAGE_RESOURCE_DATA_ENTRY))
      {
        if (callback(
                data_entry,
                *type,
                *id,
                *language,
                type_string,
                name_string,
                lang_string,
                callback_data) == RESOURCE_CALLBACK_ABORT)
        {
          result = RESOURCE_ITERATOR_ABORTED;
        }
      }
      else
      {
        result = RESOURCE_ITERATOR_ABORTED;
      }
    }

    if (result == RESOURCE_ITERATOR_ABORTED)
      break;

    entry++;
  }

  return result;
}

static int pe_iterate_resources(
    PE* pe,
    RESOURCE_CALLBACK_FUNC callback,
    void* callback_data)
{
  int64_t offset;

  int type = -1;
  int id = -1;
  int language = -1;

  uint8_t* type_string = NULL;
  uint8_t* name_string = NULL;
  uint8_t* lang_string = NULL;

  PIMAGE_DATA_DIRECTORY directory = pe_get_directory_entry(
      pe, IMAGE_DIRECTORY_ENTRY_RESOURCE);

  if (directory == NULL)
    return 0;

  if (yr_le32toh(directory->VirtualAddress) != 0)
  {
    PIMAGE_RESOURCE_DIRECTORY rsrc_dir;

    offset = pe_rva_to_offset(pe, yr_le32toh(directory->VirtualAddress));

    if (offset < 0)
      return 0;

    rsrc_dir = (PIMAGE_RESOURCE_DIRECTORY)(pe->data + offset);

    if (struct_fits_in_pe(pe, rsrc_dir, IMAGE_RESOURCE_DIRECTORY))
    {
      set_integer(
          yr_le32toh(rsrc_dir->TimeDateStamp),
          pe->object,
          "resource_timestamp");

      set_integer(
          yr_le16toh(rsrc_dir->MajorVersion),
          pe->object,
          "resource_version.major");

      set_integer(
          yr_le16toh(rsrc_dir->MinorVersion),
          pe->object,
          "resource_version.minor");

      _pe_iterate_resources(
          pe,
          rsrc_dir,
          pe->data + offset,
          0,
          &type,
          &id,
          &language,
          type_string,
          name_string,
          lang_string,
          callback,
          callback_data);

      return 1;
    }
  }

  return 0;
}

// Align offset to a 32-bit boundary and add it to a pointer

#define ADD_OFFSET(ptr, offset) \
  (PVERSION_INFO)((uint8_t*) (ptr) + ((offset + 3) & ~3))

static void pe_parse_version_info(PIMAGE_RESOURCE_DATA_ENTRY rsrc_data, PE* pe)
{
  PVERSION_INFO version_info;

  int64_t version_info_offset = pe_rva_to_offset(
      pe, yr_le32toh(rsrc_data->OffsetToData));

  if (version_info_offset < 0)
    return;

  version_info = (PVERSION_INFO)(pe->data + version_info_offset);

  if (!struct_fits_in_pe(pe, version_info, VERSION_INFO))
    return;

  if (!fits_in_pe(pe, version_info->Key, sizeof("VS_VERSION_INFO") * 2))
    return;

  if (strcmp_w(version_info->Key, "VS_VERSION_INFO") != 0)
    return;

  version_info = ADD_OFFSET(version_info, sizeof(VERSION_INFO) + 86);

  while (fits_in_pe(pe, version_info->Key, sizeof("VarFileInfo") * 2) &&
         strcmp_w(version_info->Key, "VarFileInfo") == 0 &&
         yr_le16toh(version_info->Length) != 0)
  {
    version_info = ADD_OFFSET(version_info, yr_le16toh(version_info->Length));
  }

  while (fits_in_pe(pe, version_info->Key, sizeof("StringFileInfo") * 2) &&
         strcmp_w(version_info->Key, "StringFileInfo") == 0 &&
         yr_le16toh(version_info->Length) != 0)
  {
    PVERSION_INFO string_table = ADD_OFFSET(
        version_info, sizeof(VERSION_INFO) + 30);

    version_info = ADD_OFFSET(version_info, yr_le16toh(version_info->Length));

    while (struct_fits_in_pe(pe, string_table, VERSION_INFO) &&
           wide_string_fits_in_pe(pe, string_table->Key) &&
           yr_le16toh(string_table->Length) != 0 && string_table < version_info)
    {
      PVERSION_INFO string = ADD_OFFSET(
          string_table,
          sizeof(VERSION_INFO) + 2 * (strnlen_w(string_table->Key) + 1));

      string_table = ADD_OFFSET(string_table, yr_le16toh(string_table->Length));

      while (struct_fits_in_pe(pe, string, VERSION_INFO) &&
             wide_string_fits_in_pe(pe, string->Key) &&
             yr_le16toh(string->Length) != 0 && string < string_table)
      {
        char* string_value = (char*) ADD_OFFSET(
            string, sizeof(VERSION_INFO) + 2 * (strnlen_w(string->Key) + 1));

        if (wide_string_fits_in_pe(pe, string_value))
        {
          char key[64];
          char value[256];

          strlcpy_w(key, string->Key, sizeof(key));
          strlcpy_w(value, string_value, sizeof(value));

          // null terminator of string is not included in version value when ValueLength is zero
          if (yr_le16toh(string->ValueLength) == 0)
            value[yr_le16toh(string->ValueLength)] = '\0';

          set_string(value, pe->object, "version_info[%s]", key);

<<<<<<< HEAD
            set_string(
                key,
                pe->object,
                "version_info_list[%i].key",
                pe->version_infos);
            set_string(
                value,
                pe->object,
                "version_info_list[%i].value",
                pe->version_infos);
            pe->version_infos += 1;
          }
=======
          set_string(
              key, pe->object, "version_info_list[%i].key", pe->version_infos);
          set_string(
              value, pe->object, "version_info_list[%i].value", pe->version_infos);
          pe->version_infos += 1;
>>>>>>> 95d8a4a9
        }

        string = ADD_OFFSET(string, yr_le16toh(string->Length));
      }
    }
  }
}

static int pe_collect_resources(
    PIMAGE_RESOURCE_DATA_ENTRY rsrc_data,
    int rsrc_type,
    int rsrc_id,
    int rsrc_language,
    uint8_t* type_string,
    uint8_t* name_string,
    uint8_t* lang_string,
    PE* pe)
{
  DWORD length;

  // Don't collect too many resources.
  if (pe->resources > MAX_RESOURCES)
    return RESOURCE_CALLBACK_CONTINUE;

  set_integer(
      yr_le32toh(rsrc_data->OffsetToData),
      pe->object,
      "resources[%i].rva",
      pe->resources);

  int64_t offset = pe_rva_to_offset(pe, yr_le32toh(rsrc_data->OffsetToData));

  if (offset < 0)
    offset = YR_UNDEFINED;

  set_integer(offset, pe->object, "resources[%i].offset", pe->resources);

  set_integer(
      yr_le32toh(rsrc_data->Size),
      pe->object,
      "resources[%i].length",
      pe->resources);

  if (type_string)
  {
    // Multiply by 2 because it is a Unicode string.
    length = ((DWORD) *type_string) * 2;
    type_string += 2;

    set_sized_string(
        (char*) type_string,
        length,
        pe->object,
        "resources[%i].type_string",
        pe->resources);
  }
  else
  {
    set_integer(rsrc_type, pe->object, "resources[%i].type", pe->resources);
  }

  if (name_string)
  {
    // Multiply by 2 because it is a Unicode string.
    length = ((DWORD) *name_string) * 2;
    name_string += 2;
    set_sized_string(
        (char*) name_string,
        length,
        pe->object,
        "resources[%i].name_string",
        pe->resources);
  }
  else
  {
    set_integer(rsrc_id, pe->object, "resources[%i].id", pe->resources);
  }

  if (lang_string)
  {
    // Multiply by 2 because it is a Unicode string.
    length = ((DWORD) *lang_string) * 2;
    lang_string += 2;
    set_sized_string(
        (char*) lang_string,
        length,
        pe->object,
        "resources[%i].language_string",
        pe->resources);
  }
  else
  {
    set_integer(
        rsrc_language, pe->object, "resources[%i].language", pe->resources);
  }

  // Resources we do extra parsing on
  if (rsrc_type == RESOURCE_TYPE_VERSION)
    pe_parse_version_info(rsrc_data, pe);

  pe->resources += 1;
  return RESOURCE_CALLBACK_CONTINUE;
}

static IMPORT_FUNCTION* pe_parse_import_descriptor(
    PE* pe,
    PIMAGE_IMPORT_DESCRIPTOR import_descriptor,
    char* dll_name,
    int* num_function_imports)
{
  IMPORT_FUNCTION* head = NULL;
  IMPORT_FUNCTION* tail = NULL;

  int64_t offset = pe_rva_to_offset(
      pe, yr_le32toh(import_descriptor->OriginalFirstThunk));

  // I've seen binaries where OriginalFirstThunk is zero. In this case
  // use FirstThunk.

  if (offset <= 0)
    offset = pe_rva_to_offset(pe, yr_le32toh(import_descriptor->FirstThunk));

  if (offset < 0)
    return NULL;

  if (IS_64BITS_PE(pe))
  {
    PIMAGE_THUNK_DATA64 thunks64 = (PIMAGE_THUNK_DATA64)(pe->data + offset);

    while (struct_fits_in_pe(pe, thunks64, IMAGE_THUNK_DATA64) &&
           yr_le64toh(thunks64->u1.Ordinal) != 0 &&
           *num_function_imports < MAX_PE_IMPORTS)
    {
      char* name = NULL;
      uint16_t ordinal = 0;
      uint8_t has_ordinal = 0;

      if (!(yr_le64toh(thunks64->u1.Ordinal) & IMAGE_ORDINAL_FLAG64))
      {
        // If imported by name
        offset = pe_rva_to_offset(pe, yr_le64toh(thunks64->u1.Function));

        if (offset >= 0)
        {
          PIMAGE_IMPORT_BY_NAME import = (PIMAGE_IMPORT_BY_NAME)(
              pe->data + offset);

          if (struct_fits_in_pe(pe, import, IMAGE_IMPORT_BY_NAME))
          {
            name = (char*) yr_strndup(
                (char*) import->Name,
                yr_min(available_space(pe, import->Name), 512));
          }
        }
      }
      else
      {
        // If imported by ordinal. Lookup the ordinal.
        name = ord_lookup(dll_name, yr_le64toh(thunks64->u1.Ordinal) & 0xFFFF);
        // Also store the ordinal.
        ordinal = yr_le64toh(thunks64->u1.Ordinal) & 0xFFFF;
        has_ordinal = 1;
      }

      if (name != NULL || has_ordinal == 1)
      {
        IMPORT_FUNCTION* imported_func = (IMPORT_FUNCTION*) yr_calloc(
            1, sizeof(IMPORT_FUNCTION));

        if (imported_func == NULL)
        {
          yr_free(name);
          continue;
        }

        imported_func->name = name;
        imported_func->ordinal = ordinal;
        imported_func->has_ordinal = has_ordinal;
        imported_func->next = NULL;

        if (head == NULL)
          head = imported_func;

        if (tail != NULL)
          tail->next = imported_func;

        tail = imported_func;
      }

      (*num_function_imports)++;
      thunks64++;
    }
  }
  else
  {
    PIMAGE_THUNK_DATA32 thunks32 = (PIMAGE_THUNK_DATA32)(pe->data + offset);

    while (struct_fits_in_pe(pe, thunks32, IMAGE_THUNK_DATA32) &&
           yr_le32toh(thunks32->u1.Ordinal) != 0 &&
           *num_function_imports < MAX_PE_IMPORTS)
    {
      char* name = NULL;
      uint16_t ordinal = 0;
      uint8_t has_ordinal = 0;

      if (!(yr_le32toh(thunks32->u1.Ordinal) & IMAGE_ORDINAL_FLAG32))
      {
        // If imported by name
        offset = pe_rva_to_offset(pe, yr_le32toh(thunks32->u1.Function));

        if (offset >= 0)
        {
          PIMAGE_IMPORT_BY_NAME import = (PIMAGE_IMPORT_BY_NAME)(
              pe->data + offset);

          if (struct_fits_in_pe(pe, import, IMAGE_IMPORT_BY_NAME))
          {
            name = (char*) yr_strndup(
                (char*) import->Name,
                yr_min(available_space(pe, import->Name), 512));
          }
        }
      }
      else
      {
        // If imported by ordinal. Lookup the ordinal.
        name = ord_lookup(dll_name, yr_le32toh(thunks32->u1.Ordinal) & 0xFFFF);
        // Also store the ordinal.
        ordinal = yr_le32toh(thunks32->u1.Ordinal) & 0xFFFF;
        has_ordinal = 1;
      }

      if (name != NULL || has_ordinal == 1)
      {
        IMPORT_FUNCTION* imported_func = (IMPORT_FUNCTION*) yr_calloc(
            1, sizeof(IMPORT_FUNCTION));

        if (imported_func == NULL)
        {
          yr_free(name);
          continue;
        }

        imported_func->name = name;
        imported_func->ordinal = ordinal;
        imported_func->has_ordinal = has_ordinal;
        imported_func->next = NULL;

        if (head == NULL)
          head = imported_func;

        if (tail != NULL)
          tail->next = imported_func;

        tail = imported_func;
      }

      (*num_function_imports)++;
      thunks32++;
    }
  }

  return head;
}

//
// In Windows PE files, any character including 0x20 and above is allowed.
// The only exceptions are characters that are invalid for file names in
// Windows, which are "*<>?|. While they still can be present in the import
// directory, such module can never be present in Windows, so we can treat them
// as invalid.
//
// Explicit: The above also applies to slash, backslash (these form a relative
// path in a subdirectory, which is allowed in the import directory) and colon
// (which forms a file name with an Alternate Data Stream "test:file.dll" - also
// allowed).
//
// Proof of concept: https://github.com/ladislav-zezula/ImportTest
//
// Samples
// -------
// f561d60bff4342e529b2c793e216b73a72e6256f90ab24c3cc460646371130ca (imports
// "test/file.dll")
// b7f7b8a001769eb0f9c36cb27626b62cabdca9a716a222066028fcd206244b40 (imports
// "test\file.dll")
// 94cfb8223132da0a76f9dfbd35a29ab78e5806651758650292ab9c7baf2c0bc2 (imports
// "test:file.dll")
// eb2e2c443840276afe095fff05a3a24c00e610ac0e020233d6cd7a0b0b340fb1 (the
// imported DLL)
//

static int pe_valid_dll_name(const char* dll_name, size_t n)
{
  const unsigned char* c = (const unsigned char*) dll_name;
  size_t l = 0;

  while (l < n && *c != '\0')
  {
    if (*c < ' ' || *c == '\"' || *c == '*' || *c == '<' || *c == '>' ||
        *c == '?' || *c == '|')
    {
      return false;
    }

    c++;
    l++;
  }

  return (l > 0 && l < n);
}

void pe_set_imports(
    PE* pe,
    IMPORTED_DLL* dll,
    const char* dll_name,
    const char* dll_number_of_functions,
    const char* fun_name,
    const char* fun_ordinal)
{
  int dll_cnt = 0;
  int fun_cnt = 0;

  for (; dll != NULL; dll = dll->next, dll_cnt++)
  {
    for (IMPORT_FUNCTION* func = dll->functions; func != NULL;
         func = func->next, fun_cnt++)
    {
      set_string(func->name, pe->object, fun_name, dll_cnt, fun_cnt);
      if (func->has_ordinal)
        set_integer(func->ordinal, pe->object, fun_ordinal, dll_cnt, fun_cnt);
      else
        set_integer(YR_UNDEFINED, pe->object, fun_ordinal, dll_cnt, fun_cnt);
    }
    set_string(dll->name, pe->object, dll_name, dll_cnt);
    set_integer(fun_cnt, pe->object, dll_number_of_functions, dll_cnt);
  }
}

//
// Walk the imports and collect relevant information. It is used in the
// "imports" function for comparison and in the "imphash" function for
// calculation.
//

static IMPORTED_DLL* pe_parse_imports(PE* pe)
{
  int64_t offset;
  int num_imports = 0;           // Number of imported DLLs
  int num_function_imports = 0;  // Total number of functions imported

  IMPORTED_DLL* head = NULL;
  IMPORTED_DLL* tail = NULL;

  PIMAGE_IMPORT_DESCRIPTOR imports;
  PIMAGE_DATA_DIRECTORY directory;

  // Default to 0 imports until we know there are any
  set_integer(0, pe->object, "number_of_imports");

  directory = pe_get_directory_entry(pe, IMAGE_DIRECTORY_ENTRY_IMPORT);

  if (directory == NULL)
    return NULL;

  if (yr_le32toh(directory->VirtualAddress) == 0)
    return NULL;

  offset = pe_rva_to_offset(pe, yr_le32toh(directory->VirtualAddress));

  if (offset < 0)
    return NULL;

  imports = (PIMAGE_IMPORT_DESCRIPTOR)(pe->data + offset);

  while (struct_fits_in_pe(pe, imports, IMAGE_IMPORT_DESCRIPTOR) &&
         yr_le32toh(imports->Name) != 0 && num_imports < MAX_PE_IMPORTS)
  {
    int64_t offset = pe_rva_to_offset(pe, yr_le32toh(imports->Name));

    if (offset >= 0)
    {
      IMPORTED_DLL* imported_dll;

      char* dll_name = (char*) (pe->data + offset);

      if (!pe_valid_dll_name(dll_name, pe->data_size - (size_t) offset))
      {
        imports++;
        continue;
      }

      imported_dll = (IMPORTED_DLL*) yr_calloc(1, sizeof(IMPORTED_DLL));

      if (imported_dll != NULL)
      {
        IMPORT_FUNCTION* functions = pe_parse_import_descriptor(
            pe, imports, dll_name, &num_function_imports);

        if (functions != NULL)
        {
          imported_dll->name = yr_strdup(dll_name);
          ;
          imported_dll->functions = functions;
          imported_dll->next = NULL;

          if (head == NULL)
            head = imported_dll;

          if (tail != NULL)
            tail->next = imported_dll;

          tail = imported_dll;
        }
        else
        {
          yr_free(imported_dll);
        }
      }
    }

    num_imports++;
    imports++;
  }

  set_integer(num_imports, pe->object, "number_of_imports");
  set_integer(num_function_imports, pe->object, "number_of_imported_functions");
  pe_set_imports(
      pe,
      head,
      "import_details[%i].library_name",
      "import_details[%i].number_of_functions",
      "import_details[%i].functions[%i].name",
      "import_details[%i].functions[%i].ordinal");

  return head;
}

// Delay-import descriptors made by MS Visual C++ 6.0 have old format
// of delay import directory, where all entries are VAs (as opposite to RVAs
// from newer MS compilers). We convert the delay-import directory entries to
// RVAs by checking the lowest bit in the delay-import descriptor's Attributes
// value
uint64_t pe_normalize_delay_import_value(
    uint64_t image_base,
    uint64_t virtual_address)
{
  // Ignore zero items
  if (virtual_address != 0)
  {
    // Sample: 0fc4cb0620f95bdd624f2c78eea4d2b59594244c6671cf249526adf2f2cb71ec
    // Contains artificially created delay import directory with incorrect
    // values:
    //
    //  Attributes                      0x00000000 <-- Old MS delay import
    //  record, contains VAs NameRva                         0x004010e6
    //  ModuleHandleRva                 0x00000000
    //  DelayImportAddressTableRva      0x00001140 <-- WRONG! This is an RVA
    //  DelayImportNameTableRva         0x004010c0
    //  BoundDelayImportTableRva        0x00000000
    //  ...

    if (virtual_address > image_base)
    {
      virtual_address = virtual_address - image_base;
    }
  }

  return virtual_address;
}

int pe_is_termination_delay_import_entry(
    PIMAGE_DELAYLOAD_DESCRIPTOR importDescriptor)
{
  return (
      importDescriptor->Attributes.AllAttributes == 0 &&
      importDescriptor->DllNameRVA == 0 &&
      importDescriptor->ModuleHandleRVA == 0 &&
      importDescriptor->ImportAddressTableRVA == 0 &&
      importDescriptor->ImportNameTableRVA == 0 &&
      importDescriptor->BoundImportAddressTableRVA == 0 &&
      importDescriptor->UnloadInformationTableRVA == 0 &&
      importDescriptor->TimeDateStamp == 0);
}

char* pe_parse_delay_import_dll_name(PE* pe, uint64_t rva)
{
  const uint64_t offset = pe_rva_to_offset(pe, rva);

  if (offset < 0)
    return NULL;

  char* dll_name = (char*) (pe->data + offset);
  if (!pe_valid_dll_name(dll_name, pe->data_size - (size_t) offset))
    return NULL;
  return yr_strdup(dll_name);
}

uint64_t pe_parse_delay_import_pointer(
    PE* pe,
    uint64_t pointerSize,
    uint64_t rva)
{
  const uint64_t offset = pe_rva_to_offset(pe, rva);
  const uint8_t* data = pe->data + offset;

  if (!fits_in_pe(pe, data, pointerSize))
    return YR_UNDEFINED;

  if (IS_64BITS_PE(pe))
    return yr_le64toh(*(uint64_t*) data);
  else
    return yr_le32toh(*(uint32_t*) data);
}

static void* pe_parse_delayed_imports(PE* pe)
{
  int64_t offset;
  uint64_t num_imports = 0;           // Number of imported DLLs
  uint64_t num_function_imports = 0;  // Total number of functions imported
  uint64_t image_base = OptionalHeader(pe, ImageBase);
  uint64_t size_of_image = OptionalHeader(pe, SizeOfImage);
  uint64_t pointer_size = (IS_64BITS_PE(pe)) ? 8 : 4;
  uint64_t ordinal_mask = (IS_64BITS_PE(pe)) ? IMAGE_ORDINAL_FLAG64
                                             : IMAGE_ORDINAL_FLAG32;

  IMPORTED_DLL* head_dll = NULL;
  IMPORTED_DLL* tail_dll = NULL;

  IMPORT_FUNCTION* head_fun = NULL;
  IMPORT_FUNCTION* tail_fun = NULL;

  PIMAGE_DELAYLOAD_DESCRIPTOR import_descriptor = NULL;
  PIMAGE_DATA_DIRECTORY directory = NULL;

  // Default to 0 imports until we know there are any
  set_integer(0, pe->object, "number_of_delayed_imports");
  set_integer(0, pe->object, "number_of_delayed_imported_functions");

  directory = pe_get_directory_entry(pe, IMAGE_DIRECTORY_ENTRY_DELAY_IMPORT);

  if (directory == NULL)
    return NULL;

  if (yr_le32toh(directory->VirtualAddress) == 0)
    return NULL;

  offset = pe_rva_to_offset(pe, yr_le32toh(directory->VirtualAddress));

  if (offset < 0)
    return NULL;

  import_descriptor = (PIMAGE_DELAYLOAD_DESCRIPTOR)(pe->data + offset);
  for (; struct_fits_in_pe(pe, import_descriptor, IMAGE_DELAYLOAD_DESCRIPTOR);
       import_descriptor++)
  {
    // Check for the termination entry
    if (pe_is_termination_delay_import_entry(import_descriptor))
      break;

    DWORD Attributes = yr_le32toh(import_descriptor->Attributes.AllAttributes);
    DWORD DllNameRVA = yr_le32toh(import_descriptor->DllNameRVA);
    DWORD ModuleHandleRVA = yr_le32toh(import_descriptor->ModuleHandleRVA);
    DWORD ImportAddressTableRVA = yr_le32toh(
        import_descriptor->ImportAddressTableRVA);
    DWORD ImportNameTableRVA = yr_le32toh(
        import_descriptor->ImportNameTableRVA);
    DWORD BoundImportAddressTableRVA = yr_le32toh(
        import_descriptor->BoundImportAddressTableRVA);
    DWORD UnloadInformationTableRVA = yr_le32toh(
        import_descriptor->UnloadInformationTableRVA);

    // Valid delayed import entry starts either with 0 or 0x01.
    // We strict require one of the valid values here
    if (Attributes > 0x1)
      break;

    // Convert older (MS Visual C++ 6.0) delay-import descriptor to newer one.
    // These delay-import descriptors are distinguishable by lowest bit in
    // rec.Attributes to be zero. Sample:
    // 2775d97f8bdb3311ace960a42eee35dbec84b9d71a6abbacb26c14e83f5897e4
    if (!IS_64BITS_PE(pe) && !Attributes)
    {
      DllNameRVA = pe_normalize_delay_import_value(image_base, DllNameRVA);
      ModuleHandleRVA = pe_normalize_delay_import_value(
          image_base, ModuleHandleRVA);
      ImportAddressTableRVA = pe_normalize_delay_import_value(
          image_base, ImportAddressTableRVA);
      ImportNameTableRVA = pe_normalize_delay_import_value(
          image_base, ImportNameTableRVA);
      BoundImportAddressTableRVA = pe_normalize_delay_import_value(
          image_base, BoundImportAddressTableRVA);
      UnloadInformationTableRVA = pe_normalize_delay_import_value(
          image_base, UnloadInformationTableRVA);
    }

    // Stop on blatantly invalid delay import entries (old PELIB behavior)
    if (ImportNameTableRVA >= size_of_image ||
        ImportAddressTableRVA >= size_of_image ||
        DllNameRVA < sizeof(IMAGE_DOS_HEADER) ||
        ImportNameTableRVA < sizeof(IMAGE_DOS_HEADER))
      break;

    char* dll_name = pe_parse_delay_import_dll_name(pe, DllNameRVA);

    if (dll_name == NULL)
      continue;

    IMPORTED_DLL* imported_dll = (IMPORTED_DLL*) yr_calloc(
        1, sizeof(IMPORTED_DLL));
    if (imported_dll == NULL)
      continue;

    imported_dll->name = dll_name;
    imported_dll->next = NULL;
    imported_dll->functions = NULL;

    head_fun = tail_fun = NULL;

    uint64_t name_rva = ImportNameTableRVA;
    uint64_t func_rva = ImportAddressTableRVA;
    for (;;)
    {
      uint64_t nameAddress = pe_parse_delay_import_pointer(
          pe, pointer_size, name_rva);
      uint64_t funcAddress = pe_parse_delay_import_pointer(
          pe, pointer_size, func_rva);

      // Value of YR_UNDEFINED means that value is outside of pe->data
      if (nameAddress == YR_UNDEFINED || funcAddress == YR_UNDEFINED)
        break;

      // Value of zero means that this is the end of the bound import name table
      if (nameAddress == 0 || funcAddress == 0)
        break;

      IMPORT_FUNCTION* imported_func = (IMPORT_FUNCTION*) yr_malloc(
          sizeof(IMPORT_FUNCTION));

      if (imported_func == NULL)
        continue;

      imported_func->name = NULL;
      imported_func->has_ordinal = 0;
      imported_func->ordinal = 0;
      imported_func->next = NULL;

      // Check name address. It could be ordinal, VA or RVA
      if (!(nameAddress & ordinal_mask))
      {
        // Convert name address to RVA, if needed
        if (!Attributes)
          nameAddress = pe_normalize_delay_import_value(
              image_base, nameAddress);

        offset = pe_rva_to_offset(pe, nameAddress + sizeof(uint16_t));
        imported_func->name = (char*) yr_strndup(
            (char*) (pe->data + offset),
            yr_min(available_space(pe, (char*) (pe->data + offset)), 512));
      }
      else
      {
        // If imported by ordinal. Lookup the ordinal.
        imported_func->name = ord_lookup(
            dll_name, yr_le64toh(nameAddress) & 0xFFFF);
        // Also store the ordinal.
        imported_func->ordinal = yr_le64toh(nameAddress) & 0xFFFF;
        imported_func->has_ordinal = 1;
      }

      num_function_imports++;
      name_rva += pointer_size;
      func_rva += pointer_size;

      if (head_fun == NULL)
        head_fun = imported_func;

      if (tail_fun != NULL)
        tail_fun->next = imported_func;

      tail_fun = imported_func;
    }

    num_imports++;

    imported_dll->functions = head_fun;

    if (head_dll == NULL)
      head_dll = imported_dll;

    if (tail_dll != NULL)
      tail_dll->next = imported_dll;

    tail_dll = imported_dll;
  }

  set_integer(num_imports, pe->object, "number_of_delayed_imports");
  set_integer(
      num_function_imports, pe->object, "number_of_delayed_imported_functions");
  pe_set_imports(
      pe,
      head_dll,
      "delayed_import_details[%i].library_name",
      "delayed_import_details[%i].number_of_functions",
      "delayed_import_details[%i].functions[%i].name",
      "delayed_import_details[%i].functions[%i].ordinal");

  return head_dll;
}

//
// Walk the exports and collect relevant information. It is used in the
// "exports" function for comparison.
//

static void pe_parse_exports(PE* pe)
{
  PIMAGE_DATA_DIRECTORY directory;
  PIMAGE_EXPORT_DIRECTORY exports;

  int64_t offset;
  int64_t export_start;

  uint32_t i, j;
  uint32_t number_of_exports;
  uint32_t number_of_names;
  uint32_t ordinal_base;

  size_t export_size;
  size_t remaining;
  size_t name_len;

  uint32_t exp_sz = 0;
  DWORD* names = NULL;
  WORD* ordinals = NULL;
  DWORD* function_addrs = NULL;

  // If not a PE file, return YR_UNDEFINED

  if (pe == NULL)
    return;

  // Default to 0 exports until we know there are any
  set_integer(0, pe->object, "number_of_exports");

  directory = pe_get_directory_entry(pe, IMAGE_DIRECTORY_ENTRY_EXPORT);

  if (directory == NULL)
    return;

  if (yr_le32toh(directory->VirtualAddress) == 0)
    return;

  offset = pe_rva_to_offset(pe, yr_le32toh(directory->VirtualAddress));

  if (offset < 0)
    return;

  export_start = offset;
  export_size = yr_le32toh(directory->Size);

  exports = (PIMAGE_EXPORT_DIRECTORY)(pe->data + offset);

  if (!struct_fits_in_pe(pe, exports, IMAGE_EXPORT_DIRECTORY))
    return;

  number_of_exports = yr_min(
      yr_le32toh(exports->NumberOfFunctions), MAX_PE_EXPORTS);

  ordinal_base = yr_le32toh(exports->Base);

  set_integer(
      yr_le32toh(exports->TimeDateStamp), pe->object, "export_timestamp");

  offset = pe_rva_to_offset(pe, yr_le32toh(exports->Name));

  if (offset > 0)
  {
    remaining = pe->data_size - (size_t) offset;
    name_len = strnlen((char*) (pe->data + offset), remaining);
    set_sized_string(
        (char*) (pe->data + offset), name_len, pe->object, "dll_name");
  }

  if (number_of_exports * sizeof(DWORD) > pe->data_size - offset)
    return;

  if (yr_le32toh(exports->NumberOfNames) > 0)
  {
    offset = pe_rva_to_offset(pe, yr_le32toh(exports->AddressOfNames));

    if (offset < 0)
      return;

    if (yr_le32toh(exports->NumberOfNames) * sizeof(DWORD) >
        pe->data_size - offset)
      return;

    names = (DWORD*) (pe->data + offset);
  }

  offset = pe_rva_to_offset(pe, yr_le32toh(exports->AddressOfNameOrdinals));

  if (offset < 0)
    return;

  ordinals = (WORD*) (pe->data + offset);

  if (available_space(pe, ordinals) < sizeof(WORD) * number_of_exports)
    return;

  offset = pe_rva_to_offset(pe, yr_le32toh(exports->AddressOfFunctions));

  if (offset < 0)
    return;

  function_addrs = (DWORD*) (pe->data + offset);

  if (available_space(pe, function_addrs) < sizeof(DWORD) * number_of_exports)
    return;

  number_of_names = yr_min(
      yr_le32toh(yr_le32toh(exports->NumberOfNames)), number_of_exports);

  // Mapping out the exports is a bit janky. We start with the export address
  // array. The index from that array plus the ordinal base is the ordinal for
  // that export. To find the name we walk the ordinal array looking for a value
  // that matches our index. If one exists we look up the corresponding RVA from
  // the names array and follow it to get the name. If one does not exist then
  // the export has no name.
  //
  // Ordinal base: 5
  //                       0            1            2
  // Address array: [ 0x00000011 | 0x00000022 | 0x00000033 ]
  //                     0        1        2
  // Ordinal array: [ 0x0000 | 0x0002 | 0x0001 ]
  //                       0            1
  // Names array:   [ 0x00000044 | 0x00000055 ]
  //
  // The function at RVA 0x00000011 (index 0) has ordinal 5 (base + index). The
  // index can be found in position 0 in the ordinal array. Using 0 to index
  // into the name array gives us an RVA (0x00000044) which we can follow to get
  // the name.
  //
  // The function at RVA 0x00000022 (index 1) has ordinal 6 (base + index). The
  // index can be found in position 2 in the ordinal array. 2 is out of bounds
  // for the names array so this function is exported without a name.
  //
  // The function at RVA 0x00000033 (index 2) has ordinal 7 (base + index). The
  // index can be found in position 1 in the ordinal array. Using 1 to index
  // into the name array gives us an RVA (0x00000055) which we can follow to get
  // the name.
  //
  // If the RVA from the address array is within the export directory it is a
  // forwarder RVA and points to a NULL terminated ASCII string.

  for (i = 0; i < number_of_exports; i++)
  {
    set_integer(
        ordinal_base + i, pe->object, "export_details[%i].ordinal", exp_sz);

    // Don't check for a failure here since some packers make this an invalid
    // value.
    offset = pe_rva_to_offset(pe, yr_le32toh(function_addrs[i]));

    if (offset > export_start && offset < export_start + export_size)
    {
      remaining = pe->data_size - (size_t) offset;
      name_len = strnlen((char*) (pe->data + offset), remaining);

      set_sized_string(
          (char*) (pe->data + offset),
          yr_min(name_len, MAX_EXPORT_NAME_LENGTH),
          pe->object,
          "export_details[%i].forward_name",
          exp_sz);
    }
    else
    {
      set_integer(offset, pe->object, "export_details[%i].offset", exp_sz);
    }

    if (names != NULL)
    {
      for (j = 0; j < number_of_exports; j++)
      {
        if (yr_le16toh(ordinals[j]) == i && j < number_of_names)
        {
          offset = pe_rva_to_offset(pe, yr_le32toh(names[j]));

          if (offset > 0)
          {
            remaining = pe->data_size - (size_t) offset;
            name_len = strnlen((char*) (pe->data + offset), remaining);

            set_sized_string(
                (char*) (pe->data + offset),
                yr_min(name_len, MAX_EXPORT_NAME_LENGTH),
                pe->object,
                "export_details[%i].name",
                exp_sz);
          }
          break;
        }
      }
    }
    exp_sz++;
  }

  set_integer(exp_sz, pe->object, "number_of_exports");
}

// BoringSSL (https://boringssl.googlesource.com/boringssl/) doesn't support
// some features used in pe_parse_certificates, if you are using BoringSSL
// instead of OpenSSL you should define BORINGSSL for YARA to compile properly,
// but you won't have signature-related features in the PE module.
#if defined(HAVE_LIBCRYPTO) && !defined(BORINGSSL)

//
// Parse a PKCS7 blob, looking for certs and nested PKCS7 blobs.
//

void _parse_pkcs7(PE* pe, PKCS7* pkcs7, int* counter)
{
  int i, j;
  time_t date_time;
  int sig_nid;
  char buffer[256];
  int bytes;
  int idx;
  const EVP_MD* sha1_digest = EVP_sha1();
  const unsigned char* p;
  unsigned char thumbprint[YR_SHA1_LEN];
  char thumbprint_ascii[YR_SHA1_LEN * 2 + 1];

  PKCS7_SIGNER_INFO* signer_info = NULL;
  PKCS7* nested_pkcs7 = NULL;
  ASN1_INTEGER* serial = NULL;
  ASN1_TYPE* nested = NULL;
  ASN1_STRING* value = NULL;
  X509* cert = NULL;
  STACK_OF(X509)* certs = NULL;
  X509_ATTRIBUTE* xa = NULL;
  STACK_OF(X509_ATTRIBUTE)* attrs = NULL;

  if (*counter >= MAX_PE_CERTS)
    return;

  certs = PKCS7_get0_signers(pkcs7, NULL, 0);

  if (!certs)
    return;

  for (i = 0; i < sk_X509_num(certs) && *counter < MAX_PE_CERTS; i++)
  {
    cert = sk_X509_value(certs, i);

    X509_digest(cert, sha1_digest, thumbprint, NULL);

    for (j = 0; j < YR_SHA1_LEN; j++)
      sprintf(thumbprint_ascii + (j * 2), "%02x", thumbprint[j]);

    set_string(
        (char*) thumbprint_ascii,
        pe->object,
        "signatures[%i].thumbprint",
        *counter);

    X509_NAME_oneline(X509_get_issuer_name(cert), buffer, sizeof(buffer));

    set_string(buffer, pe->object, "signatures[%i].issuer", *counter);

    X509_NAME_oneline(X509_get_subject_name(cert), buffer, sizeof(buffer));

    set_string(buffer, pe->object, "signatures[%i].subject", *counter);

    set_integer(
        X509_get_version(cert) + 1,  // Versions are zero based, so add one.
        pe->object,
        "signatures[%i].version",
        *counter);

    sig_nid = X509_get_signature_nid(cert);
    set_string(
        OBJ_nid2ln(sig_nid), pe->object, "signatures[%i].algorithm", *counter);
    OBJ_obj2txt(buffer, sizeof(buffer), OBJ_nid2obj(sig_nid), 1);
    set_string(buffer, pe->object, "signatures[%i].algorithm_oid", *counter);

    serial = X509_get_serialNumber(cert);

    if (serial)
    {
      // ASN1_INTEGER can be negative (serial->type & V_ASN1_NEG_INTEGER),
      // in which case the serial number will be stored in 2's complement.
      //
      // Handle negative serial numbers, which are technically not allowed
      // by RFC5280, but do exist. An example binary which has a negative
      // serial number is: 4bfe05f182aa273e113db6ed7dae4bb8.
      //
      // Negative serial numbers are handled by calling i2d_ASN1_INTEGER()
      // with a NULL second parameter. This will return the size of the
      // buffer necessary to store the proper serial number.
      //
      // Do this even for positive serial numbers because it makes the code
      // cleaner and easier to read.

      bytes = i2d_ASN1_INTEGER(serial, NULL);

      // According to X.509 specification the maximum length for the
      // serial number is 20 octets. Add two bytes to account for
      // DER type and length information.

      if (bytes > 2 && bytes <= 22)
      {
        // Now that we know the size of the serial number allocate enough
        // space to hold it, and use i2d_ASN1_INTEGER() one last time to
        // hold it in the allocated buffer.

        unsigned char* serial_der = (unsigned char*) yr_malloc(bytes);

        if (serial_der != NULL)
        {
          unsigned char* serial_bytes;
          char* serial_ascii;

          bytes = i2d_ASN1_INTEGER(serial, &serial_der);

          // i2d_ASN1_INTEGER() moves the pointer as it writes into
          // serial_bytes. Move it back.

          serial_der -= bytes;

          // Skip over DER type, length information
          serial_bytes = serial_der + 2;
          bytes -= 2;

          // Also allocate space to hold the "common" string format:
          // 00:01:02:03:04...
          //
          // For each byte in the serial to convert to hexlified format we
          // need three bytes, two for the byte itself and one for colon.
          // The last one doesn't have the colon, but the extra byte is used
          // for the NULL terminator.

          serial_ascii = (char*) yr_malloc(bytes * 3);

          if (serial_ascii)
          {
            for (j = 0; j < bytes; j++)
            {
              // Don't put the colon on the last one.
              if (j < bytes - 1)
                snprintf(serial_ascii + 3 * j, 4, "%02x:", serial_bytes[j]);
              else
                snprintf(serial_ascii + 3 * j, 3, "%02x", serial_bytes[j]);
            }

            set_string(
                serial_ascii, pe->object, "signatures[%i].serial", *counter);

            yr_free(serial_ascii);
          }

          yr_free(serial_der);
        }
      }
    }

    date_time = ASN1_get_time_t(X509_get0_notBefore(cert));
    set_integer(date_time, pe->object, "signatures[%i].not_before", *counter);

    date_time = ASN1_get_time_t(X509_get0_notAfter(cert));
    set_integer(date_time, pe->object, "signatures[%i].not_after", *counter);

    (*counter)++;
  }

  // See if there is a nested signature, which is apparently an authenticode
  // specific feature. See https://github.com/VirusTotal/yara/issues/515.
  signer_info = sk_PKCS7_SIGNER_INFO_value(pkcs7->d.sign->signer_info, 0);

  if (signer_info != NULL)
  {
    attrs = PKCS7_get_attributes(signer_info);

    idx = X509at_get_attr_by_NID(
        attrs, OBJ_txt2nid(SPC_NESTED_SIGNATURE_OBJID), -1);

    xa = X509at_get_attr(attrs, idx);

    for (j = 0; j < MAX_PE_CERTS; j++)
    {
      nested = X509_ATTRIBUTE_get0_type(xa, j);
      if (nested == NULL)
        break;
      value = nested->value.sequence;
      p = value->data;
      nested_pkcs7 = d2i_PKCS7(NULL, &p, value->length);
      if (nested_pkcs7 != NULL)
      {
        _parse_pkcs7(pe, nested_pkcs7, counter);
        PKCS7_free(nested_pkcs7);
      }
    }
  }

  sk_X509_free(certs);
}

static void pe_parse_certificates(PE* pe)
{
  int counter = 0;

  const uint8_t* eod;
  const unsigned char* cert_p;
  uintptr_t end;

  PWIN_CERTIFICATE win_cert;

  PIMAGE_DATA_DIRECTORY directory = pe_get_directory_entry(
      pe, IMAGE_DIRECTORY_ENTRY_SECURITY);

  if (directory == NULL)
    return;

  // Default to 0 signatures until we know otherwise.
  set_integer(0, pe->object, "number_of_signatures");

  // directory->VirtualAddress is a file offset. Don't call pe_rva_to_offset().
  if (yr_le32toh(directory->VirtualAddress) == 0 ||
      yr_le32toh(directory->VirtualAddress) > pe->data_size ||
      yr_le32toh(directory->Size) > pe->data_size ||
      yr_le32toh(directory->VirtualAddress) + yr_le32toh(directory->Size) >
          pe->data_size)
  {
    return;
  }

  // Store the end of directory, making comparisons easier.
  eod = pe->data + yr_le32toh(directory->VirtualAddress) +
        yr_le32toh(directory->Size);

  win_cert = (PWIN_CERTIFICATE)(
      pe->data + yr_le32toh(directory->VirtualAddress));

  //
  // Walk the directory, pulling out certificates.
  //
  // Make sure WIN_CERTIFICATE fits within the directory.
  // Make sure the Length specified fits within directory too.
  //
  // The docs say that the length is only for the Certificate, but the next
  // paragraph contradicts that. All the binaries I've seen have the Length
  // being the entire structure (Certificate included).
  //

  while (struct_fits_in_pe(pe, win_cert, WIN_CERTIFICATE) &&
         yr_le32toh(win_cert->Length) > sizeof(WIN_CERTIFICATE) &&
         fits_in_pe(pe, win_cert, yr_le32toh(win_cert->Length)) &&
         (uint8_t*) win_cert + sizeof(WIN_CERTIFICATE) < eod &&
         (uint8_t*) win_cert + yr_le32toh(win_cert->Length) <= eod)
  {
    PKCS7* pkcs7;

    // Some sanity checks

    if (yr_le32toh(win_cert->Length) == 0 ||
        (yr_le16toh(win_cert->Revision) != WIN_CERT_REVISION_1_0 &&
         yr_le16toh(win_cert->Revision) != WIN_CERT_REVISION_2_0))
    {
      break;
    }

    // Don't support legacy revision for now.
    // Make sure type is PKCS#7 too.

    if (yr_le16toh(win_cert->Revision) != WIN_CERT_REVISION_2_0 ||
        yr_le16toh(win_cert->CertificateType) != WIN_CERT_TYPE_PKCS_SIGNED_DATA)
    {
      end = (uintptr_t)((uint8_t*) win_cert) + yr_le32toh(win_cert->Length);

      // Next certificate is aligned to the next 8-bytes boundary.
      win_cert = (PWIN_CERTIFICATE)((end + 7) & -8);
      continue;
    }

    cert_p = win_cert->Certificate;
    end = (uintptr_t)((uint8_t*) win_cert) + yr_le32toh(win_cert->Length);

    while ((uintptr_t) cert_p < end && counter < MAX_PE_CERTS)
    {
      pkcs7 = d2i_PKCS7(NULL, &cert_p, (uint32_t)(end - (uintptr_t) cert_p));

      if (pkcs7 == NULL)
        break;

      _parse_pkcs7(pe, pkcs7, &counter);
      PKCS7_free(pkcs7);
      pkcs7 = NULL;
    }

    // Next certificate is aligned to the next 8-bytes boundary.
    win_cert = (PWIN_CERTIFICATE)((end + 7) & -8);
  }

  set_integer(counter, pe->object, "number_of_signatures");
}

#endif  // defined(HAVE_LIBCRYPTO)

static void pe_parse_header(PE* pe, uint64_t base_address, int flags)
{
  PIMAGE_SECTION_HEADER section;
  PIMAGE_DATA_DIRECTORY data_dir;

  char section_name[IMAGE_SIZEOF_SHORT_NAME + 1];
  int sect_name_length, scount, ddcount;

  uint64_t highest_sec_siz = 0;
  uint64_t highest_sec_ofs = 0;
  uint64_t section_end;
  uint64_t last_section_end;

  set_integer(1, pe->object, "is_pe");

  set_integer(
      yr_le16toh(pe->header->FileHeader.Machine), pe->object, "machine");

  set_integer(
      yr_le16toh(pe->header->FileHeader.NumberOfSections),
      pe->object,
      "number_of_sections");

  set_integer(
      yr_le32toh(pe->header->FileHeader.TimeDateStamp),
      pe->object,
      "timestamp");

  set_integer(
      yr_le32toh(pe->header->FileHeader.PointerToSymbolTable),
      pe->object,
      "pointer_to_symbol_table");

  set_integer(
      yr_le32toh(pe->header->FileHeader.NumberOfSymbols),
      pe->object,
      "number_of_symbols");

  set_integer(
      yr_le32toh(pe->header->FileHeader.SizeOfOptionalHeader),
      pe->object,
      "size_of_optional_header");

  set_integer(
      yr_le16toh(pe->header->FileHeader.Characteristics),
      pe->object,
      "characteristics");

  set_integer(
      flags & SCAN_FLAGS_PROCESS_MEMORY
          ? base_address + yr_le32toh(OptionalHeader(pe, AddressOfEntryPoint))
          : pe_rva_to_offset(
                pe, yr_le32toh(OptionalHeader(pe, AddressOfEntryPoint))),
      pe->object,
      "entry_point");

  set_integer(
      yr_le32toh(OptionalHeader(pe, AddressOfEntryPoint)),
      pe->object,
      "entry_point_raw");

  set_integer(
      IS_64BITS_PE(pe) ? yr_le64toh(OptionalHeader(pe, ImageBase))
                       : yr_le32toh(OptionalHeader(pe, ImageBase)),
      pe->object,
      "image_base");

  set_integer(
      yr_le32toh(OptionalHeader(pe, NumberOfRvaAndSizes)),
      pe->object,
      "number_of_rva_and_sizes");

  set_integer(
      yr_le32toh(OptionalHeader(pe, Magic)), pe->object, "opthdr_magic");

  set_integer(
      OptionalHeader(pe, MajorLinkerVersion),
      pe->object,
      "linker_version.major");

  set_integer(
      OptionalHeader(pe, MinorLinkerVersion),
      pe->object,
      "linker_version.minor");

  set_integer(
      yr_le32toh(OptionalHeader(pe, SizeOfCode)), pe->object, "size_of_code");

  set_integer(
      yr_le32toh(OptionalHeader(pe, SizeOfInitializedData)),
      pe->object,
      "size_of_initialized_data");

  set_integer(
      yr_le32toh(OptionalHeader(pe, SizeOfUninitializedData)),
      pe->object,
      "size_of_uninitialized_data");

  set_integer(
      yr_le32toh(OptionalHeader(pe, BaseOfCode)), pe->object, "base_of_code");

  if (!IS_64BITS_PE(pe))
  {
    set_integer(
        yr_le32toh(pe->header->OptionalHeader.BaseOfData),
        pe->object,
        "base_of_data");
  }

  set_integer(
      yr_le32toh(OptionalHeader(pe, SectionAlignment)),
      pe->object,
      "section_alignment");

  set_integer(
      yr_le32toh(OptionalHeader(pe, FileAlignment)),
      pe->object,
      "file_alignment");

  set_integer(
      yr_le16toh(OptionalHeader(pe, MajorOperatingSystemVersion)),
      pe->object,
      "os_version.major");

  set_integer(
      yr_le16toh(OptionalHeader(pe, MinorOperatingSystemVersion)),
      pe->object,
      "os_version.minor");

  set_integer(
      yr_le16toh(OptionalHeader(pe, MajorImageVersion)),
      pe->object,
      "image_version.major");

  set_integer(
      yr_le16toh(OptionalHeader(pe, MinorImageVersion)),
      pe->object,
      "image_version.minor");

  set_integer(
      yr_le16toh(OptionalHeader(pe, MajorSubsystemVersion)),
      pe->object,
      "subsystem_version.major");

  set_integer(
      yr_le16toh(OptionalHeader(pe, MinorSubsystemVersion)),
      pe->object,
      "subsystem_version.minor");

  set_integer(
      yr_le32toh(OptionalHeader(pe, Win32VersionValue)),
      pe->object,
      "win32_version_value");

  set_integer(
      yr_le32toh(OptionalHeader(pe, SizeOfImage)), pe->object, "size_of_image");

  set_integer(
      yr_le32toh(OptionalHeader(pe, SizeOfHeaders)),
      pe->object,
      "size_of_headers");

  set_integer(yr_le32toh(OptionalHeader(pe, CheckSum)), pe->object, "checksum");

  set_integer(
      yr_le16toh(OptionalHeader(pe, Subsystem)), pe->object, "subsystem");

  set_integer(
      OptionalHeader(pe, DllCharacteristics),
      pe->object,
      "dll_characteristics");

  set_integer(
      IS_64BITS_PE(pe) ? yr_le64toh(OptionalHeader(pe, SizeOfStackReserve))
                       : yr_le32toh(OptionalHeader(pe, SizeOfStackReserve)),
      pe->object,
      "size_of_stack_reserve");

  set_integer(
      IS_64BITS_PE(pe) ? yr_le64toh(OptionalHeader(pe, SizeOfStackCommit))
                       : yr_le32toh(OptionalHeader(pe, SizeOfStackCommit)),
      pe->object,
      "size_of_stack_commit");

  set_integer(
      IS_64BITS_PE(pe) ? yr_le64toh(OptionalHeader(pe, SizeOfHeapReserve))
                       : yr_le32toh(OptionalHeader(pe, SizeOfHeapReserve)),
      pe->object,
      "size_of_heap_reserve");

  set_integer(
      IS_64BITS_PE(pe) ? yr_le64toh(OptionalHeader(pe, SizeOfHeapCommit))
                       : yr_le32toh(OptionalHeader(pe, SizeOfHeapCommit)),
      pe->object,
      "size_of_heap_commit");

  set_integer(
      yr_le32toh(OptionalHeader(pe, LoaderFlags)), pe->object, "loader_flags");

  data_dir = IS_64BITS_PE(pe) ? pe->header64->OptionalHeader.DataDirectory
                              : pe->header->OptionalHeader.DataDirectory;

  ddcount = yr_le16toh(OptionalHeader(pe, NumberOfRvaAndSizes));
  ddcount = yr_min(ddcount, IMAGE_NUMBEROF_DIRECTORY_ENTRIES);

  for (int i = 0; i < ddcount; i++)
  {
    if (!struct_fits_in_pe(pe, data_dir, IMAGE_DATA_DIRECTORY))
      break;

    set_integer(
        yr_le32toh(data_dir->VirtualAddress),
        pe->object,
        "data_directories[%i].virtual_address",
        i);

    set_integer(
        yr_le32toh(data_dir->Size), pe->object, "data_directories[%i].size", i);

    data_dir++;
  }

  pe_iterate_resources(
      pe, (RESOURCE_CALLBACK_FUNC) pe_collect_resources, (void*) pe);

  set_integer(pe->resources, pe->object, "number_of_resources");
  set_integer(pe->version_infos, pe->object, "number_of_version_infos");

  section = IMAGE_FIRST_SECTION(pe->header);

  scount = yr_min(
      yr_le16toh(pe->header->FileHeader.NumberOfSections), MAX_PE_SECTIONS);

  for (int i = 0; i < scount; i++)
  {
    if (!struct_fits_in_pe(pe, section, IMAGE_SECTION_HEADER))
      break;

    memcpy(section_name, section->Name, IMAGE_SIZEOF_SHORT_NAME);
    section_name[IMAGE_SIZEOF_SHORT_NAME] = '\0';

    // Basically do rstrip('\0'), find the rightmost non-null character.
    // Samples like
    // 0043812838495a45449a0ac61a81b9c16eddca1ad249fb4f7fdb1c4505e9bb34 contain
    // sections with additional characters after the first null.
    for (sect_name_length = IMAGE_SIZEOF_SHORT_NAME - 1; sect_name_length >= 0;
         --sect_name_length)
    {
      if (section_name[sect_name_length] != '\0')
        break;
    }

    set_sized_string(
        (char*) section_name,
        sect_name_length + 1,
        pe->object,
        "sections[%i].name",
        i);

    set_integer(
        yr_le32toh(section->Characteristics),
        pe->object,
        "sections[%i].characteristics",
        i);

    set_integer(
        yr_le32toh(section->SizeOfRawData),
        pe->object,
        "sections[%i].raw_data_size",
        i);

    set_integer(
        yr_le32toh(section->PointerToRawData),
        pe->object,
        "sections[%i].raw_data_offset",
        i);

    set_integer(
        yr_le32toh(section->VirtualAddress),
        pe->object,
        "sections[%i].virtual_address",
        i);

    set_integer(
        yr_le32toh(section->Misc.VirtualSize),
        pe->object,
        "sections[%i].virtual_size",
        i);

    set_integer(
        yr_le32toh(section->PointerToRelocations),
        pe->object,
        "sections[%i].pointer_to_relocations",
        i);

    set_integer(
        yr_le32toh(section->PointerToLinenumbers),
        pe->object,
        "sections[%i].pointer_to_line_numbers",
        i);

    set_integer(
        yr_le32toh(section->NumberOfRelocations),
        pe->object,
        "sections[%i].number_of_relocations",
        i);

    set_integer(
        yr_le32toh(section->NumberOfLinenumbers),
        pe->object,
        "sections[%i].number_of_line_numbers",
        i);

    // This will catch the section with the highest raw offset to help checking
    // if overlay data is present. If two sections have the same raw pointer
    // but different raw sizes the largest one is used. An example of this case
    // is file: cf62bf1815a93e68e6c5189f689286b66c4088b9507cf3ecf835e4ac3f9ededa

    section_end = yr_le32toh(section->PointerToRawData) +
                  yr_le32toh(section->SizeOfRawData);

    if (section_end > highest_sec_ofs + highest_sec_siz)
    {
      highest_sec_ofs = yr_le32toh(section->PointerToRawData);
      highest_sec_siz = yr_le32toh(section->SizeOfRawData);
    }

    section++;
  }

  // An overlay is data appended to a PE file. Its location is at
  // RawData + RawOffset of the last section on the physical file
  last_section_end = highest_sec_siz + highest_sec_ofs;

  // For PE files that have overlaid data overlay.offset contains the offset
  // within the file where the overlay starts and overlay.size contains the
  // size. If the PE file doesn't have an overlay both fields are 0, if the
  // file is not a PE file (or is a malformed PE) both fields are YR_UNDEFINED.
  if (last_section_end && (pe->data_size > last_section_end))
  {
    set_integer(last_section_end, pe->object, "overlay.offset");
    set_integer(pe->data_size - last_section_end, pe->object, "overlay.size");
  }
  else
  {
    set_integer(0, pe->object, "overlay.offset");
    set_integer(0, pe->object, "overlay.size");
  }
}

//
// Given a posix timestamp argument, make sure not_before <= arg <= not_after
//

define_function(valid_on)
{
  int64_t timestamp;
  int64_t not_before;
  int64_t not_after;

  if (is_undefined(parent(), "not_before") ||
      is_undefined(parent(), "not_after"))
  {
    return_integer(YR_UNDEFINED);
  }

  timestamp = integer_argument(1);

  not_before = get_integer(parent(), "not_before");
  not_after = get_integer(parent(), "not_after");

  return_integer(timestamp >= not_before && timestamp <= not_after);
}

define_function(section_index_addr)
{
  YR_OBJECT* module = module();
  YR_SCAN_CONTEXT* context = scan_context();

  int64_t offset;
  int64_t size;

  int64_t addr = integer_argument(1);
  int64_t n = get_integer(module, "number_of_sections");

  if (is_undefined(module, "number_of_sections"))
    return_integer(YR_UNDEFINED);

  for (int i = 0; i < yr_min(n, MAX_PE_SECTIONS); i++)
  {
    if (context->flags & SCAN_FLAGS_PROCESS_MEMORY)
    {
      offset = get_integer(module, "sections[%i].virtual_address", i);
      size = get_integer(module, "sections[%i].virtual_size", i);
    }
    else
    {
      offset = get_integer(module, "sections[%i].raw_data_offset", i);
      size = get_integer(module, "sections[%i].raw_data_size", i);
    }

    if (addr >= offset && addr < offset + size)
      return_integer(i);
  }

  return_integer(YR_UNDEFINED);
}

define_function(section_index_name)
{
  YR_OBJECT* module = module();

  char* name = string_argument(1);

  int64_t n = get_integer(module, "number_of_sections");

  if (is_undefined(module, "number_of_sections"))
    return_integer(YR_UNDEFINED);

  for (int i = 0; i < yr_min(n, MAX_PE_SECTIONS); i++)
  {
    SIZED_STRING* sect = get_string(module, "sections[%i].name", i);

    if (sect != NULL && strcmp(name, sect->c_string) == 0)
      return_integer(i);
  }

  return_integer(YR_UNDEFINED);
}

define_function(exports)
{
  SIZED_STRING* search_name = sized_string_argument(1);

  SIZED_STRING* function_name = NULL;
  YR_OBJECT* module = module();
  PE* pe = (PE*) module->data;

  // If not a PE, return YR_UNDEFINED.
  if (pe == NULL)
    return_integer(YR_UNDEFINED);

  // If PE, but no exported functions, return false.
  int n = (int) get_integer(module, "number_of_exports");

  if (n == 0)
    return_integer(0);

  for (int i = 0; i < n; i++)
  {
    function_name = get_string(module, "export_details[%i].name", i);

    if (function_name == NULL)
      continue;

    if (ss_icompare(function_name, search_name) == 0)
      return_integer(1);
  }

  return_integer(0);
}

define_function(exports_regexp)
{
  RE* regex = regexp_argument(1);

  SIZED_STRING* function_name = NULL;
  YR_OBJECT* module = module();
  PE* pe = (PE*) module->data;

  // If not a PE, return YR_UNDEFINED.
  if (pe == NULL)
    return_integer(YR_UNDEFINED);

  // If PE, but no exported functions, return false.
  int n = (int) get_integer(module, "number_of_exports");

  if (n == 0)
    return_integer(0);

  for (int i = 0; i < n; i++)
  {
    function_name = get_string(module, "export_details[%i].name", i);
    if (function_name == NULL)
      continue;

    if (yr_re_match(scan_context(), regex, function_name->c_string) != -1)
      return_integer(1);
  }

  return_integer(0);
}

define_function(exports_ordinal)
{
  int64_t ordinal = integer_argument(1);

  YR_OBJECT* module = module();
  PE* pe = (PE*) module->data;

  // If not a PE, return YR_UNDEFINED.
  if (pe == NULL)
    return_integer(YR_UNDEFINED);

  // If PE, but no exported functions, return false.
  int n = (int) get_integer(module, "number_of_exports");

  if (n == 0)
    return_integer(0);

  if (ordinal == 0 || ordinal > n)
    return_integer(0);

  for (int i = 0; i < n; i++)
  {
    int64_t exported_ordinal = yr_object_get_integer(
        module, "export_details[%i].ordinal", i);

    if (exported_ordinal == ordinal)
      return_integer(1);
  }

  return_integer(0);
}

define_function(exports_index_name)
{
  SIZED_STRING* search_name = sized_string_argument(1);

  SIZED_STRING* function_name = NULL;
  YR_OBJECT* module = module();
  PE* pe = (PE*) module->data;

  // If not a PE, return YR_UNDEFINED.
  if (pe == NULL)
    return_integer(YR_UNDEFINED);

  // If PE, but no exported functions, return false.
  int n = (int) get_integer(module, "number_of_exports");

  if (n == 0)
    return_integer(YR_UNDEFINED);

  for (int i = 0; i < n; i++)
  {
    function_name = get_string(module, "export_details[%i].name", i);

    if (function_name == NULL)
      continue;

    if (ss_icompare(function_name, search_name) == 0)
      return_integer(i);
  }

  return_integer(YR_UNDEFINED);
}

define_function(exports_index_ordinal)
{
  int64_t ordinal = integer_argument(1);

  YR_OBJECT* module = module();
  PE* pe = (PE*) module->data;

  // If not a PE, return YR_UNDEFINED.
  if (pe == NULL)
    return_integer(YR_UNDEFINED);

  // If PE, but no exported functions, return false.
  int n = (int) get_integer(module, "number_of_exports");

  if (n == 0)
    return_integer(YR_UNDEFINED);

  if (ordinal == 0 || ordinal > n)
    return_integer(YR_UNDEFINED);

  for (int i = 0; i < n; i++)
  {
    int64_t exported_ordinal = yr_object_get_integer(
        module, "export_details[%i].ordinal", i);

    if (exported_ordinal == ordinal)
      return_integer(i);
  }

  return_integer(YR_UNDEFINED);
}

define_function(exports_index_regex)
{
  RE* regex = regexp_argument(1);

  SIZED_STRING* function_name = NULL;
  YR_OBJECT* module = module();
  PE* pe = (PE*) module->data;

  // If not a PE, return YR_UNDEFINED.
  if (pe == NULL)
    return_integer(YR_UNDEFINED);

  // If PE, but no exported functions, return false.
  int n = (int) get_integer(module, "number_of_exports");

  if (n == 0)
    return_integer(YR_UNDEFINED);

  for (int i = 0; i < n; i++)
  {
    function_name = get_string(module, "export_details[%i].name", i);
    if (function_name == NULL)
      continue;

    if (yr_re_match(scan_context(), regex, function_name->c_string) != -1)
    {
      return_integer(i);
    }
  }

  return_integer(YR_UNDEFINED);
}

#if defined(HAVE_LIBCRYPTO) || defined(HAVE_WINCRYPT_H) || \
    defined(HAVE_COMMONCRYPTO_COMMONCRYPTO_H)

//
// Generate an import hash:
// https://www.mandiant.com/blog/tracking-malware-import-hashing/
// It is important to make duplicates of the strings as we don't want
// to alter the contents of the parsed import structures.
//

define_function(imphash)
{
  YR_OBJECT* module = module();

  IMPORTED_DLL* dll;
  yr_md5_ctx ctx;

  unsigned char digest[YR_MD5_LEN];
  char* digest_ascii;

  size_t i;
  bool first = true;

  PE* pe = (PE*) module->data;

  // If not a PE, return YR_UNDEFINED.

  if (!pe)
    return_string(YR_UNDEFINED);

  // Lookup in cache first.
  digest_ascii = (char*) yr_hash_table_lookup(pe->hash_table, "imphash", NULL);

  if (digest_ascii != NULL)
    return_string(digest_ascii);

  yr_md5_init(&ctx);

  dll = pe->imported_dlls;

  while (dll)
  {
    IMPORT_FUNCTION* func;

    size_t dll_name_len;
    char* dll_name;

    // If extension is 'ocx', 'sys' or 'dll', chop it.

    char* ext = strstr(dll->name, ".");

    if (ext &&
        (strncasecmp(ext, ".ocx", 4) == 0 || strncasecmp(ext, ".sys", 4) == 0 ||
         strncasecmp(ext, ".dll", 4) == 0))
    {
      dll_name_len = (ext - dll->name);
    }
    else
    {
      dll_name_len = strlen(dll->name);
    }

    // Allocate a new string to hold the dll name.

    dll_name = (char*) yr_malloc(dll_name_len + 1);

    if (!dll_name)
      return ERROR_INSUFFICIENT_MEMORY;

    strlcpy(dll_name, dll->name, dll_name_len + 1);

    func = dll->functions;

    while (func)
    {
      char* final_name;
      size_t final_name_len = dll_name_len + strlen(func->name) + 1;

      if (!first)
        final_name_len++;  // Additional byte to accommodate the extra comma

      final_name = (char*) yr_malloc(final_name_len + 1);

      if (final_name == NULL)
        break;

      sprintf(final_name, first ? "%s.%s" : ",%s.%s", dll_name, func->name);

      // Lowercase the whole thing.

      for (i = 0; i < final_name_len; i++)
        final_name[i] = tolower(final_name[i]);

      yr_md5_update(&ctx, final_name, final_name_len);

      yr_free(final_name);

      func = func->next;
      first = false;
    }

    yr_free(dll_name);

    dll = dll->next;
  }

  yr_md5_final(digest, &ctx);

  digest_ascii = (char*) yr_malloc(YR_MD5_LEN * 2 + 1);

  if (digest_ascii == NULL)
    return ERROR_INSUFFICIENT_MEMORY;

  // Transform the binary digest to ascii

  for (i = 0; i < YR_MD5_LEN; i++)
  {
    sprintf(digest_ascii + (i * 2), "%02x", digest[i]);
  }

  digest_ascii[YR_MD5_LEN * 2] = '\0';

  yr_hash_table_add(pe->hash_table, "imphash", NULL, digest_ascii);

  return_string(digest_ascii);
}

#endif  // defined(HAVE_LIBCRYPTO) || defined(HAVE_WINCRYPT_H)

long long pe_imports_dll(IMPORTED_DLL* dll, char* dll_name)
{
  if (dll == NULL)
    return 0;

  long long result = 0;
  for (; dll != NULL; dll = dll->next)
  {
    if (strcasecmp(dll->name, dll_name) == 0)
    {
      IMPORT_FUNCTION* fun = dll->functions;
      for (; fun != NULL; fun = fun->next)
      {
        result++;
      }
    }
  }
  return result;
}

long long pe_imports(IMPORTED_DLL* dll, char* dll_name, char* fun_name)
{
  if (dll == NULL)
    return 0;

  for (; dll != NULL; dll = dll->next)
  {
    if (strcasecmp(dll->name, dll_name) == 0)
    {
      IMPORT_FUNCTION* fun = dll->functions;
      for (; fun != NULL; fun = fun->next)
      {
        if (strcasecmp(fun->name, fun_name) == 0)
          return 1;
      }
    }
  }
  return 0;
}

long long pe_imports_regexp(
    YR_SCAN_CONTEXT* context,
    IMPORTED_DLL* dll,
    RE* dll_name,
    RE* fun_name)
{
  if (dll == NULL)
    return 0;

  long long result = 0;
  for (; dll != NULL; dll = dll->next)
  {
    if (yr_re_match(context, dll_name, dll->name) > 0)
    {
      IMPORT_FUNCTION* fun = dll->functions;
      for (; fun != NULL; fun = fun->next)
      {
        if (yr_re_match(context, fun_name, fun->name) > 0)
          result++;
      }
    }
  }
  return result;
}

long long pe_imports_ordinal(IMPORTED_DLL* dll, char* dll_name, int ordinal)
{
  if (dll == NULL)
    return 0;

  for (; dll != NULL; dll = dll->next)
  {
    if (strcasecmp(dll->name, dll_name) == 0)
    {
      IMPORT_FUNCTION* fun = dll->functions;
      for (; fun != NULL; fun = fun->next)
      {
        if (fun->has_ordinal && fun->ordinal == ordinal)
          return 1;
      }
    }
  }
  return 0;
}

define_function(imports_standard)
{
  char* dll_name = string_argument(1);
  char* function_name = string_argument(2);

  YR_OBJECT* module = module();
  PE* pe = (PE*) module->data;

  if (!pe)
    return_integer(YR_UNDEFINED);

  return_integer(pe_imports(pe->imported_dlls, dll_name, function_name));
}

define_function(imports)
{
  int flags = integer_argument(1);
  char* dll_name = string_argument(2);
  char* function_name = string_argument(3);

  YR_OBJECT* module = module();
  PE* pe = (PE*) module->data;

  if (!pe)
    return_integer(YR_UNDEFINED);

  if (flags & IMPORT_STANDARD &&
      pe_imports(pe->imported_dlls, dll_name, function_name))
  {
    return_integer(1);
  }
  if (flags & IMPORT_DELAYED &&
      pe_imports(pe->delay_imported_dlls, dll_name, function_name))
  {
    return_integer(1);
  }
  return_integer(0);
}

define_function(imports_standard_ordinal)
{
  char* dll_name = string_argument(1);
  int64_t ordinal = integer_argument(2);

  YR_OBJECT* module = module();
  PE* pe = (PE*) module->data;

  if (!pe)
    return_integer(YR_UNDEFINED);

  return_integer(pe_imports_ordinal(pe->imported_dlls, dll_name, ordinal))
}

define_function(imports_ordinal)
{
  int flags = integer_argument(1);
  char* dll_name = string_argument(2);
  int64_t ordinal = integer_argument(3);

  YR_OBJECT* module = module();
  PE* pe = (PE*) module->data;

  if (!pe)
    return_integer(YR_UNDEFINED);

  if (flags & IMPORT_STANDARD &&
      pe_imports_ordinal(pe->imported_dlls, dll_name, ordinal))
  {
    return_integer(1);
  }
  if (flags & IMPORT_DELAYED &&
      pe_imports_ordinal(pe->delay_imported_dlls, dll_name, ordinal))
  {
    return_integer(1);
  }
  return_integer(0);
}

define_function(imports_standard_regex)
{
  RE* dll_name = regexp_argument(1);
  RE* function_name = regexp_argument(2);

  YR_OBJECT* module = module();
  PE* pe = (PE*) module->data;

  if (!pe)
    return_integer(YR_UNDEFINED);

  return_integer(pe_imports_regexp(
      scan_context(), pe->imported_dlls, dll_name, function_name))
}

define_function(imports_regex)
{
  int flags = integer_argument(1);
  RE* dll_name = regexp_argument(2);
  RE* function_name = regexp_argument(3);

  YR_OBJECT* module = module();
  PE* pe = (PE*) module->data;

  if (!pe)
    return_integer(YR_UNDEFINED);

  long long result = 0;
  if (flags & IMPORT_STANDARD)
  {
    result += pe_imports_regexp(
        scan_context(), pe->imported_dlls, dll_name, function_name);
  }
  if (flags & IMPORT_DELAYED)
  {
    result += pe_imports_regexp(
        scan_context(), pe->delay_imported_dlls, dll_name, function_name);
  }
  return_integer(result);
}

define_function(imports_standard_dll)
{
  char* dll_name = string_argument(1);

  YR_OBJECT* module = module();
  PE* pe = (PE*) module->data;

  if (!pe)
    return_integer(YR_UNDEFINED);

  return_integer(pe_imports_dll(pe->imported_dlls, dll_name));
}

define_function(imports_dll)
{
  int flags = integer_argument(1);
  char* dll_name = string_argument(2);

  YR_OBJECT* module = module();
  PE* pe = (PE*) module->data;

  if (!pe)
    return_integer(YR_UNDEFINED);

  long long result = 0;
  if (flags & IMPORT_STANDARD)
  {
    result += pe_imports_dll(pe->imported_dlls, dll_name);
  }
  if (flags & IMPORT_DELAYED)
  {
    result += pe_imports_dll(pe->delay_imported_dlls, dll_name);
  }
  return_integer(result);
}

define_function(locale)
{
  YR_OBJECT* module = module();
  PE* pe = (PE*) module->data;

  uint64_t locale = integer_argument(1);

  if (is_undefined(module, "number_of_resources"))
    return_integer(YR_UNDEFINED);

  // If not a PE file, return YR_UNDEFINED

  if (pe == NULL)
    return_integer(YR_UNDEFINED);

  int n = (int) get_integer(module, "number_of_resources");

  for (int i = 0; i < n; i++)
  {
    uint64_t rsrc_language = get_integer(module, "resources[%i].language", i);

    if ((rsrc_language & 0xFFFF) == locale)
      return_integer(1);
  }

  return_integer(0);
}

define_function(language)
{
  YR_OBJECT* module = module();
  PE* pe = (PE*) module->data;

  uint64_t language = integer_argument(1);

  if (is_undefined(module, "number_of_resources"))
    return_integer(YR_UNDEFINED);

  // If not a PE file, return YR_UNDEFINED

  if (pe == NULL)
    return_integer(YR_UNDEFINED);

  int n = (int) get_integer(module, "number_of_resources");

  for (int i = 0; i < n; i++)
  {
    uint64_t rsrc_language = get_integer(module, "resources[%i].language", i);

    if ((rsrc_language & 0xFF) == language)
      return_integer(1);
  }

  return_integer(0);
}

define_function(is_dll)
{
  int64_t characteristics;
  YR_OBJECT* module = module();

  if (is_undefined(module, "characteristics"))
    return_integer(YR_UNDEFINED);

  characteristics = get_integer(module, "characteristics");
  return_integer(characteristics & IMAGE_FILE_DLL);
}

define_function(is_32bit)
{
  YR_OBJECT* module = module();
  PE* pe = (PE*) module->data;

  if (pe == NULL)
    return_integer(YR_UNDEFINED);

  return_integer(IS_64BITS_PE(pe) ? 0 : 1);
}

define_function(is_64bit)
{
  YR_OBJECT* module = module();
  PE* pe = (PE*) module->data;

  if (pe == NULL)
    return_integer(YR_UNDEFINED);

  return_integer(IS_64BITS_PE(pe) ? 1 : 0);
}

// _rich_version
//
// Returns the number of rich signatures that match the specified version and
// toolid numbers.
//
static uint64_t _rich_version(
    YR_OBJECT* module,
    uint64_t version,
    uint64_t toolid)
{
  int64_t rich_length;
  int64_t rich_count;

  PRICH_SIGNATURE clear_rich_signature;
  SIZED_STRING* rich_string;

  uint64_t result = 0;

  // Check if the required fields are set
  if (is_undefined(module, "rich_signature.length"))
    return YR_UNDEFINED;

  rich_length = get_integer(module, "rich_signature.length");
  rich_string = get_string(module, "rich_signature.clear_data");

  // If the clear_data was not set, return YR_UNDEFINED
  if (rich_string == NULL)
    return YR_UNDEFINED;

  if (version == YR_UNDEFINED && toolid == YR_UNDEFINED)
    return false;

  clear_rich_signature = (PRICH_SIGNATURE) rich_string->c_string;

  // Loop over the versions in the rich signature

  rich_count = (rich_length - sizeof(RICH_SIGNATURE)) /
               sizeof(RICH_VERSION_INFO);

  for (int i = 0; i < rich_count; i++)
  {
    DWORD id_version = yr_le32toh(clear_rich_signature->versions[i].id_version);

    int match_version = (version == RICH_VERSION_VERSION(id_version));
    int match_toolid = (toolid == RICH_VERSION_ID(id_version));

    if ((version == YR_UNDEFINED || match_version) &&
        (toolid == YR_UNDEFINED || match_toolid))
    {
      result += yr_le32toh(clear_rich_signature->versions[i].times);
    }
  }

  return result;
}

define_function(rich_version)
{
  return_integer(_rich_version(module(), integer_argument(1), YR_UNDEFINED));
}

define_function(rich_version_toolid)
{
  return_integer(
      _rich_version(module(), integer_argument(1), integer_argument(2)));
}

define_function(rich_toolid)
{
  return_integer(_rich_version(module(), YR_UNDEFINED, integer_argument(1)));
}

define_function(rich_toolid_version)
{
  return_integer(
      _rich_version(module(), integer_argument(2), integer_argument(1)));
}

define_function(calculate_checksum)
{
  YR_OBJECT* module = module();
  PE* pe = (PE*) module->data;

  uint64_t csum = 0;
  size_t csum_offset;

  if (pe == NULL)
    return_integer(YR_UNDEFINED);

  csum_offset = ((uint8_t*) &(pe->header->OptionalHeader) +
                 offsetof(IMAGE_OPTIONAL_HEADER32, CheckSum)) -
                pe->data;

  for (size_t i = 0; i <= pe->data_size / 4; i++)
  {
    // Treat the CheckSum field as 0 -- the offset is the same for
    // PE32 and PE64.

    if (4 * i == csum_offset)
      continue;

    if (4 * i + 4 <= pe->data_size)
    {
      csum +=
          ((uint64_t) pe->data[4 * i] + ((uint64_t) pe->data[4 * i + 1] << 8) +
           ((uint64_t) pe->data[4 * i + 2] << 16) +
           ((uint64_t) pe->data[4 * i + 3] << 24));
    }
    else
    {
      for (size_t j = 0; j < pe->data_size % 4; j++)
        csum += (uint64_t) pe->data[4 * i + j] << (8 * j);
    }

    if (csum > 0xffffffff)
      csum = (csum & 0xffffffff) + (csum >> 32);
  }

  csum = (csum & 0xffff) + (csum >> 16);
  csum += (csum >> 16);
  csum &= 0xffff;
  csum += pe->data_size;

  return_integer(csum);
}

define_function(rva_to_offset)
{
  YR_OBJECT* module = module();
  PE* pe = (PE*) module->data;

  uint64_t rva;
  int64_t offset;

  if (pe == NULL)
    return_integer(YR_UNDEFINED);

  rva = integer_argument(1);
  offset = pe_rva_to_offset(pe, rva);

  if (offset == -1)
    return_integer(YR_UNDEFINED);

  return_integer(offset);
}

begin_declarations
  declare_integer("MACHINE_UNKNOWN");
  declare_integer("MACHINE_AM33");
  declare_integer("MACHINE_AMD64");
  declare_integer("MACHINE_ARM");
  declare_integer("MACHINE_ARMNT");
  declare_integer("MACHINE_ARM64");
  declare_integer("MACHINE_EBC");
  declare_integer("MACHINE_I386");
  declare_integer("MACHINE_IA64");
  declare_integer("MACHINE_M32R");
  declare_integer("MACHINE_MIPS16");
  declare_integer("MACHINE_MIPSFPU");
  declare_integer("MACHINE_MIPSFPU16");
  declare_integer("MACHINE_POWERPC");
  declare_integer("MACHINE_POWERPCFP");
  declare_integer("MACHINE_R4000");
  declare_integer("MACHINE_SH3");
  declare_integer("MACHINE_SH3DSP");
  declare_integer("MACHINE_SH4");
  declare_integer("MACHINE_SH5");
  declare_integer("MACHINE_THUMB");
  declare_integer("MACHINE_WCEMIPSV2");
  declare_integer("MACHINE_TARGET_HOST");
  declare_integer("MACHINE_R3000");
  declare_integer("MACHINE_R10000");
  declare_integer("MACHINE_ALPHA");
  declare_integer("MACHINE_SH3E");
  declare_integer("MACHINE_ALPHA64");
  declare_integer("MACHINE_AXP64");
  declare_integer("MACHINE_TRICORE");
  declare_integer("MACHINE_CEF");
  declare_integer("MACHINE_CEE");

  declare_integer("SUBSYSTEM_UNKNOWN");
  declare_integer("SUBSYSTEM_NATIVE");
  declare_integer("SUBSYSTEM_WINDOWS_GUI");
  declare_integer("SUBSYSTEM_WINDOWS_CUI");
  declare_integer("SUBSYSTEM_OS2_CUI");
  declare_integer("SUBSYSTEM_POSIX_CUI");
  declare_integer("SUBSYSTEM_NATIVE_WINDOWS");
  declare_integer("SUBSYSTEM_WINDOWS_CE_GUI");
  declare_integer("SUBSYSTEM_EFI_APPLICATION");
  declare_integer("SUBSYSTEM_EFI_BOOT_SERVICE_DRIVER");
  declare_integer("SUBSYSTEM_EFI_RUNTIME_DRIVER");
  declare_integer("SUBSYSTEM_EFI_ROM_IMAGE");
  declare_integer("SUBSYSTEM_XBOX");
  declare_integer("SUBSYSTEM_WINDOWS_BOOT_APPLICATION");

  declare_integer("HIGH_ENTROPY_VA");
  declare_integer("DYNAMIC_BASE");
  declare_integer("FORCE_INTEGRITY");
  declare_integer("NX_COMPAT");
  declare_integer("NO_ISOLATION");
  declare_integer("NO_SEH");
  declare_integer("NO_BIND");
  declare_integer("APPCONTAINER");
  declare_integer("WDM_DRIVER");
  declare_integer("GUARD_CF");
  declare_integer("TERMINAL_SERVER_AWARE");

  declare_integer("RELOCS_STRIPPED");
  declare_integer("EXECUTABLE_IMAGE");
  declare_integer("LINE_NUMS_STRIPPED");
  declare_integer("LOCAL_SYMS_STRIPPED");
  declare_integer("AGGRESIVE_WS_TRIM");
  declare_integer("LARGE_ADDRESS_AWARE");
  declare_integer("BYTES_REVERSED_LO");
  declare_integer("MACHINE_32BIT");
  declare_integer("DEBUG_STRIPPED");
  declare_integer("REMOVABLE_RUN_FROM_SWAP");
  declare_integer("NET_RUN_FROM_SWAP");
  declare_integer("SYSTEM");
  declare_integer("DLL");
  declare_integer("UP_SYSTEM_ONLY");
  declare_integer("BYTES_REVERSED_HI");

  declare_integer("IMAGE_DIRECTORY_ENTRY_EXPORT");
  declare_integer("IMAGE_DIRECTORY_ENTRY_IMPORT");
  declare_integer("IMAGE_DIRECTORY_ENTRY_RESOURCE");
  declare_integer("IMAGE_DIRECTORY_ENTRY_EXCEPTION");
  declare_integer("IMAGE_DIRECTORY_ENTRY_SECURITY");
  declare_integer("IMAGE_DIRECTORY_ENTRY_BASERELOC");
  declare_integer("IMAGE_DIRECTORY_ENTRY_DEBUG");
  declare_integer("IMAGE_DIRECTORY_ENTRY_ARCHITECTURE");
  declare_integer("IMAGE_DIRECTORY_ENTRY_COPYRIGHT");
  declare_integer("IMAGE_DIRECTORY_ENTRY_GLOBALPTR");
  declare_integer("IMAGE_DIRECTORY_ENTRY_TLS");
  declare_integer("IMAGE_DIRECTORY_ENTRY_LOAD_CONFIG");
  declare_integer("IMAGE_DIRECTORY_ENTRY_BOUND_IMPORT");
  declare_integer("IMAGE_DIRECTORY_ENTRY_IAT");
  declare_integer("IMAGE_DIRECTORY_ENTRY_DELAY_IMPORT");
  declare_integer("IMAGE_DIRECTORY_ENTRY_COM_DESCRIPTOR");

  declare_integer("IMAGE_NT_OPTIONAL_HDR32_MAGIC");
  declare_integer("IMAGE_NT_OPTIONAL_HDR64_MAGIC");
  declare_integer("IMAGE_ROM_OPTIONAL_HDR_MAGIC");

  declare_integer("SECTION_NO_PAD");
  declare_integer("SECTION_CNT_CODE");
  declare_integer("SECTION_CNT_INITIALIZED_DATA");
  declare_integer("SECTION_CNT_UNINITIALIZED_DATA");
  declare_integer("SECTION_LNK_OTHER");
  declare_integer("SECTION_LNK_INFO");
  declare_integer("SECTION_LNK_REMOVE");
  declare_integer("SECTION_LNK_COMDAT");
  declare_integer("SECTION_NO_DEFER_SPEC_EXC");
  declare_integer("SECTION_GPREL");
  declare_integer("SECTION_MEM_FARDATA");
  declare_integer("SECTION_MEM_PURGEABLE");
  declare_integer("SECTION_MEM_16BIT");
  declare_integer("SECTION_MEM_LOCKED");
  declare_integer("SECTION_MEM_PRELOAD");
  declare_integer("SECTION_ALIGN_1BYTES");
  declare_integer("SECTION_ALIGN_2BYTES");
  declare_integer("SECTION_ALIGN_4BYTES");
  declare_integer("SECTION_ALIGN_8BYTES");
  declare_integer("SECTION_ALIGN_16BYTES");
  declare_integer("SECTION_ALIGN_32BYTES");
  declare_integer("SECTION_ALIGN_64BYTES");
  declare_integer("SECTION_ALIGN_128BYTES");
  declare_integer("SECTION_ALIGN_256BYTES");
  declare_integer("SECTION_ALIGN_512BYTES");
  declare_integer("SECTION_ALIGN_1024BYTES");
  declare_integer("SECTION_ALIGN_2048BYTES");
  declare_integer("SECTION_ALIGN_4096BYTES");
  declare_integer("SECTION_ALIGN_8192BYTES");
  declare_integer("SECTION_ALIGN_MASK");
  declare_integer("SECTION_LNK_NRELOC_OVFL");
  declare_integer("SECTION_MEM_DISCARDABLE");
  declare_integer("SECTION_MEM_NOT_CACHED");
  declare_integer("SECTION_MEM_NOT_PAGED");
  declare_integer("SECTION_MEM_SHARED");
  declare_integer("SECTION_MEM_EXECUTE");
  declare_integer("SECTION_MEM_READ");
  declare_integer("SECTION_MEM_WRITE");
  declare_integer("SECTION_SCALE_INDEX");

  declare_integer("RESOURCE_TYPE_CURSOR");
  declare_integer("RESOURCE_TYPE_BITMAP");
  declare_integer("RESOURCE_TYPE_ICON");
  declare_integer("RESOURCE_TYPE_MENU");
  declare_integer("RESOURCE_TYPE_DIALOG");
  declare_integer("RESOURCE_TYPE_STRING");
  declare_integer("RESOURCE_TYPE_FONTDIR");
  declare_integer("RESOURCE_TYPE_FONT");
  declare_integer("RESOURCE_TYPE_ACCELERATOR");
  declare_integer("RESOURCE_TYPE_RCDATA");
  declare_integer("RESOURCE_TYPE_MESSAGETABLE");
  declare_integer("RESOURCE_TYPE_GROUP_CURSOR");
  declare_integer("RESOURCE_TYPE_GROUP_ICON");
  declare_integer("RESOURCE_TYPE_VERSION");
  declare_integer("RESOURCE_TYPE_DLGINCLUDE");
  declare_integer("RESOURCE_TYPE_PLUGPLAY");
  declare_integer("RESOURCE_TYPE_VXD");
  declare_integer("RESOURCE_TYPE_ANICURSOR");
  declare_integer("RESOURCE_TYPE_ANIICON");
  declare_integer("RESOURCE_TYPE_HTML");
  declare_integer("RESOURCE_TYPE_MANIFEST");

  declare_integer("IMAGE_DEBUG_TYPE_UNKNOWN");
  declare_integer("IMAGE_DEBUG_TYPE_COFF");
  declare_integer("IMAGE_DEBUG_TYPE_CODEVIEW");
  declare_integer("IMAGE_DEBUG_TYPE_FPO");
  declare_integer("IMAGE_DEBUG_TYPE_MISC");
  declare_integer("IMAGE_DEBUG_TYPE_EXCEPTION");
  declare_integer("IMAGE_DEBUG_TYPE_FIXUP");
  declare_integer("IMAGE_DEBUG_TYPE_OMAP_TO_SRC");
  declare_integer("IMAGE_DEBUG_TYPE_OMAP_FROM_SRC");
  declare_integer("IMAGE_DEBUG_TYPE_BORLAND");
  declare_integer("IMAGE_DEBUG_TYPE_RESERVED10");
  declare_integer("IMAGE_DEBUG_TYPE_CLSID");
  declare_integer("IMAGE_DEBUG_TYPE_VC_FEATURE");
  declare_integer("IMAGE_DEBUG_TYPE_POGO");
  declare_integer("IMAGE_DEBUG_TYPE_ILTCG");
  declare_integer("IMAGE_DEBUG_TYPE_MPX");
  declare_integer("IMAGE_DEBUG_TYPE_REPRO");

  declare_integer("is_pe");
  declare_integer("machine");
  declare_integer("number_of_sections");
  declare_integer("timestamp");
  declare_integer("pointer_to_symbol_table");
  declare_integer("number_of_symbols");
  declare_integer("size_of_optional_header");
  declare_integer("characteristics");

  declare_integer("entry_point");
  declare_integer("entry_point_raw");
  declare_integer("image_base");
  declare_integer("number_of_rva_and_sizes");
  declare_integer("number_of_version_infos");

  declare_string_dictionary("version_info");

  begin_struct_array("version_info_list");
    declare_string("key");
    declare_string("value");
  end_struct_array("version_info_list");

  declare_integer("opthdr_magic");
  declare_integer("size_of_code");
  declare_integer("size_of_initialized_data");
  declare_integer("size_of_uninitialized_data");
  declare_integer("base_of_code");
  declare_integer("base_of_data");
  declare_integer("section_alignment");
  declare_integer("file_alignment");

  begin_struct("linker_version")
    declare_integer("major");
    declare_integer("minor");
  end_struct("linker_version");

  begin_struct("os_version")
    declare_integer("major");
    declare_integer("minor");
  end_struct("os_version");

  begin_struct("image_version")
    declare_integer("major");
    declare_integer("minor");
  end_struct("image_version");

  begin_struct("subsystem_version")
    declare_integer("major");
    declare_integer("minor");
  end_struct("subsystem_version");

  declare_integer("win32_version_value");
  declare_integer("size_of_image");
  declare_integer("size_of_headers");

  declare_integer("checksum");
  declare_function("calculate_checksum", "", "i", calculate_checksum);
  declare_integer("subsystem");

  declare_integer("dll_characteristics");
  declare_integer("size_of_stack_reserve");
  declare_integer("size_of_stack_commit");
  declare_integer("size_of_heap_reserve");
  declare_integer("size_of_heap_commit");
  declare_integer("loader_flags");

  begin_struct_array("data_directories")
    declare_integer("virtual_address");
    declare_integer("size");
  end_struct_array("data_directories");

  begin_struct_array("sections")
    declare_string("name");
    declare_integer("characteristics");
    declare_integer("virtual_address");
    declare_integer("virtual_size");
    declare_integer("raw_data_offset");
    declare_integer("raw_data_size");
    declare_integer("pointer_to_relocations");
    declare_integer("pointer_to_line_numbers");
    declare_integer("number_of_relocations");
    declare_integer("number_of_line_numbers");
  end_struct_array("sections");

  begin_struct("overlay")
    declare_integer("offset");
    declare_integer("size");
  end_struct("overlay");

  begin_struct("rich_signature")
    declare_integer("offset");
    declare_integer("length");
    declare_integer("key");
    declare_string("raw_data");
    declare_string("clear_data");
    declare_function("version", "i", "i", rich_version);
    declare_function("version", "ii", "i", rich_version_toolid);
    declare_function("toolid", "i", "i", rich_toolid);
    declare_function("toolid", "ii", "i", rich_toolid_version);
  end_struct("rich_signature");

#if defined(HAVE_LIBCRYPTO) || defined(HAVE_WINCRYPT_H) || \
    defined(HAVE_COMMONCRYPTO_COMMONCRYPTO_H)
  declare_function("imphash", "", "s", imphash);
#endif

  declare_integer("IMPORT_DELAYED");
  declare_integer("IMPORT_STANDARD");
  declare_integer("IMPORT_ANY");

  declare_function("section_index", "s", "i", section_index_name);
  declare_function("section_index", "i", "i", section_index_addr);
  declare_function("exports", "s", "i", exports);
  declare_function("exports", "r", "i", exports_regexp);
  declare_function("exports", "i", "i", exports_ordinal);
  declare_function("exports_index", "s", "i", exports_index_name);
  declare_function("exports_index", "i", "i", exports_index_ordinal);
  declare_function("exports_index", "r", "i", exports_index_regex);
  declare_function("imports", "ss", "i", imports_standard);
  declare_function("imports", "si", "i", imports_standard_ordinal);
  declare_function("imports", "s", "i", imports_standard_dll);
  declare_function("imports", "rr", "i", imports_standard_regex);
  declare_function("imports", "iss", "i", imports);
  declare_function("imports", "isi", "i", imports_ordinal);
  declare_function("imports", "is", "i", imports_dll);
  declare_function("imports", "irr", "i", imports_regex);
  declare_function("locale", "i", "i", locale);
  declare_function("language", "i", "i", language);
  declare_function("is_dll", "", "i", is_dll);
  declare_function("is_32bit", "", "i", is_32bit);
  declare_function("is_64bit", "", "i", is_64bit);

  declare_integer("number_of_imports");
  declare_integer("number_of_imported_functions");
  declare_integer("number_of_delayed_imports");
  declare_integer("number_of_delayed_imported_functions");
  declare_integer("number_of_exports");

  declare_string("dll_name");
  declare_integer("export_timestamp");
  begin_struct_array("export_details")
    declare_integer("offset");
    declare_string("name");
    declare_string("forward_name");
    declare_integer("ordinal");
  end_struct_array("export_details")

  begin_struct_array("import_details");
    declare_string("library_name");
    declare_integer("number_of_functions");
    begin_struct_array("functions");
      declare_string("name");
      declare_integer("ordinal");
    end_struct_array("functions");
  end_struct_array("import_details");

  begin_struct_array("delay_import_details");
    declare_string("library_name");
    declare_integer("number_of_function");
    begin_struct_array("functions");
      declare_string("name");
      declare_integer("ordinal");
    end_struct_array("functions");
  end_struct_array("delay_import_details");

  declare_integer("resource_timestamp");

  begin_struct("resource_version")
    declare_integer("major");
    declare_integer("minor");
  end_struct("resource_version")

  begin_struct_array("resources")
    declare_integer("rva");
    declare_integer("offset");
    declare_integer("length");
    declare_integer("type");
    declare_integer("id");
    declare_integer("language");
    declare_string("type_string");
    declare_string("name_string");
    declare_string("language_string");
  end_struct_array("resources")

  declare_integer("number_of_resources");
  declare_string("pdb_path");

#if defined(HAVE_LIBCRYPTO) && !defined(BORINGSSL)
  begin_struct_array("signatures")
    declare_string("thumbprint");
    declare_string("issuer");
    declare_string("subject");
    declare_integer("version");
    declare_string("algorithm");
    declare_string("algorithm_oid");
    declare_string("serial");
    declare_integer("not_before");
    declare_integer("not_after");
    declare_function("valid_on", "i", "i", valid_on);
  end_struct_array("signatures")

  declare_integer("number_of_signatures");
#endif

  declare_function("rva_to_offset", "i", "i", rva_to_offset);
end_declarations

int module_initialize(YR_MODULE* module)
{
#if defined(HAVE_LIBCRYPTO)
  // Not checking return value here because if it fails we will not parse the
  // nested signature silently.
  OBJ_create(SPC_NESTED_SIGNATURE_OBJID, NULL, NULL);
#endif
  return ERROR_SUCCESS;
}

int module_finalize(YR_MODULE* module)
{
  return ERROR_SUCCESS;
}

int module_load(
    YR_SCAN_CONTEXT* context,
    YR_OBJECT* module_object,
    void* module_data,
    size_t module_data_size)
{
  YR_MEMORY_BLOCK* block;
  YR_MEMORY_BLOCK_ITERATOR* iterator = context->iterator;

  PIMAGE_NT_HEADERS32 pe_header;
  const uint8_t* block_data = NULL;
  PE* pe = NULL;

  set_integer(IMPORT_DELAYED, module_object, "IMPORT_DELAYED");
  set_integer(IMPORT_STANDARD, module_object, "IMPORT_STANDARD");
  set_integer(IMPORT_ANY, module_object, "IMPORT_ANY");

  set_integer(IMAGE_FILE_MACHINE_UNKNOWN, module_object, "MACHINE_UNKNOWN");
  set_integer(IMAGE_FILE_MACHINE_AM33, module_object, "MACHINE_AM33");
  set_integer(IMAGE_FILE_MACHINE_AMD64, module_object, "MACHINE_AMD64");
  set_integer(IMAGE_FILE_MACHINE_ARM, module_object, "MACHINE_ARM");
  set_integer(IMAGE_FILE_MACHINE_ARMNT, module_object, "MACHINE_ARMNT");
  set_integer(IMAGE_FILE_MACHINE_ARM64, module_object, "MACHINE_ARM64");
  set_integer(IMAGE_FILE_MACHINE_EBC, module_object, "MACHINE_EBC");
  set_integer(IMAGE_FILE_MACHINE_I386, module_object, "MACHINE_I386");
  set_integer(IMAGE_FILE_MACHINE_IA64, module_object, "MACHINE_IA64");
  set_integer(IMAGE_FILE_MACHINE_M32R, module_object, "MACHINE_M32R");
  set_integer(IMAGE_FILE_MACHINE_MIPS16, module_object, "MACHINE_MIPS16");
  set_integer(IMAGE_FILE_MACHINE_MIPSFPU, module_object, "MACHINE_MIPSFPU");
  set_integer(IMAGE_FILE_MACHINE_MIPSFPU16, module_object, "MACHINE_MIPSFPU16");
  set_integer(IMAGE_FILE_MACHINE_POWERPC, module_object, "MACHINE_POWERPC");
  set_integer(IMAGE_FILE_MACHINE_POWERPCFP, module_object, "MACHINE_POWERPCFP");
  set_integer(IMAGE_FILE_MACHINE_R4000, module_object, "MACHINE_R4000");
  set_integer(IMAGE_FILE_MACHINE_SH3, module_object, "MACHINE_SH3");
  set_integer(IMAGE_FILE_MACHINE_SH3DSP, module_object, "MACHINE_SH3DSP");
  set_integer(IMAGE_FILE_MACHINE_SH4, module_object, "MACHINE_SH4");
  set_integer(IMAGE_FILE_MACHINE_SH5, module_object, "MACHINE_SH5");
  set_integer(IMAGE_FILE_MACHINE_THUMB, module_object, "MACHINE_THUMB");
  set_integer(IMAGE_FILE_MACHINE_WCEMIPSV2, module_object, "MACHINE_WCEMIPSV2");
  set_integer(
      IMAGE_FILE_MACHINE_TARGET_HOST, module_object, "MACHINE_TARGET_HOST");
  set_integer(IMAGE_FILE_MACHINE_R3000, module_object, "MACHINE_R3000");
  set_integer(IMAGE_FILE_MACHINE_R10000, module_object, "MACHINE_R10000");
  set_integer(IMAGE_FILE_MACHINE_ALPHA, module_object, "MACHINE_ALPHA");
  set_integer(IMAGE_FILE_MACHINE_SH3E, module_object, "MACHINE_SH3E");
  set_integer(IMAGE_FILE_MACHINE_ALPHA64, module_object, "MACHINE_ALPHA64");
  set_integer(IMAGE_FILE_MACHINE_AXP64, module_object, "MACHINE_AXP64");
  set_integer(IMAGE_FILE_MACHINE_TRICORE, module_object, "MACHINE_TRICORE");
  set_integer(IMAGE_FILE_MACHINE_CEF, module_object, "MACHINE_CEF");
  set_integer(IMAGE_FILE_MACHINE_CEE, module_object, "MACHINE_CEE");

  set_integer(IMAGE_SUBSYSTEM_UNKNOWN, module_object, "SUBSYSTEM_UNKNOWN");
  set_integer(IMAGE_SUBSYSTEM_NATIVE, module_object, "SUBSYSTEM_NATIVE");
  set_integer(
      IMAGE_SUBSYSTEM_WINDOWS_GUI, module_object, "SUBSYSTEM_WINDOWS_GUI");
  set_integer(
      IMAGE_SUBSYSTEM_WINDOWS_CUI, module_object, "SUBSYSTEM_WINDOWS_CUI");
  set_integer(IMAGE_SUBSYSTEM_OS2_CUI, module_object, "SUBSYSTEM_OS2_CUI");
  set_integer(IMAGE_SUBSYSTEM_POSIX_CUI, module_object, "SUBSYSTEM_POSIX_CUI");
  set_integer(
      IMAGE_SUBSYSTEM_NATIVE_WINDOWS,
      module_object,
      "SUBSYSTEM_NATIVE_WINDOWS");
  set_integer(
      IMAGE_SUBSYSTEM_WINDOWS_CE_GUI,
      module_object,
      "SUBSYSTEM_WINDOWS_CE_GUI");
  set_integer(
      IMAGE_SUBSYSTEM_EFI_APPLICATION,
      module_object,
      "SUBSYSTEM_EFI_APPLICATION");
  set_integer(
      IMAGE_SUBSYSTEM_EFI_BOOT_SERVICE_DRIVER,
      module_object,
      "SUBSYSTEM_EFI_BOOT_SERVICE_DRIVER");
  set_integer(
      IMAGE_SUBSYSTEM_EFI_RUNTIME_DRIVER,
      module_object,
      "SUBSYSTEM_EFI_RUNTIME_DRIVER");
  set_integer(
      IMAGE_SUBSYSTEM_EFI_ROM_IMAGE, module_object, "SUBSYSTEM_EFI_ROM_IMAGE");
  set_integer(IMAGE_SUBSYSTEM_XBOX, module_object, "SUBSYSTEM_XBOX");
  set_integer(
      IMAGE_SUBSYSTEM_WINDOWS_BOOT_APPLICATION,
      module_object,
      "SUBSYSTEM_WINDOWS_BOOT_APPLICATION");

  set_integer(
      IMAGE_DLLCHARACTERISTICS_HIGH_ENTROPY_VA,
      module_object,
      "HIGH_ENTROPY_VA");
  set_integer(
      IMAGE_DLLCHARACTERISTICS_DYNAMIC_BASE, module_object, "DYNAMIC_BASE");
  set_integer(
      IMAGE_DLLCHARACTERISTICS_FORCE_INTEGRITY,
      module_object,
      "FORCE_INTEGRITY");
  set_integer(IMAGE_DLLCHARACTERISTICS_NX_COMPAT, module_object, "NX_COMPAT");
  set_integer(
      IMAGE_DLLCHARACTERISTICS_NO_ISOLATION, module_object, "NO_ISOLATION");
  set_integer(IMAGE_DLLCHARACTERISTICS_NO_SEH, module_object, "NO_SEH");
  set_integer(IMAGE_DLLCHARACTERISTICS_NO_BIND, module_object, "NO_BIND");
  set_integer(
      IMAGE_DLLCHARACTERISTICS_APPCONTAINER, module_object, "APPCONTAINER");
  set_integer(IMAGE_DLLCHARACTERISTICS_WDM_DRIVER, module_object, "WDM_DRIVER");
  set_integer(IMAGE_DLLCHARACTERISTICS_GUARD_CF, module_object, "GUARD_CF");
  set_integer(
      IMAGE_DLLCHARACTERISTICS_TERMINAL_SERVER_AWARE,
      module_object,
      "TERMINAL_SERVER_AWARE");

  set_integer(IMAGE_FILE_RELOCS_STRIPPED, module_object, "RELOCS_STRIPPED");
  set_integer(IMAGE_FILE_EXECUTABLE_IMAGE, module_object, "EXECUTABLE_IMAGE");
  set_integer(
      IMAGE_FILE_LINE_NUMS_STRIPPED, module_object, "LINE_NUMS_STRIPPED");
  set_integer(
      IMAGE_FILE_LOCAL_SYMS_STRIPPED, module_object, "LOCAL_SYMS_STRIPPED");
  set_integer(IMAGE_FILE_AGGRESIVE_WS_TRIM, module_object, "AGGRESIVE_WS_TRIM");
  set_integer(
      IMAGE_FILE_LARGE_ADDRESS_AWARE, module_object, "LARGE_ADDRESS_AWARE");
  set_integer(IMAGE_FILE_BYTES_REVERSED_LO, module_object, "BYTES_REVERSED_LO");
  set_integer(IMAGE_FILE_32BIT_MACHINE, module_object, "MACHINE_32BIT");
  set_integer(IMAGE_FILE_DEBUG_STRIPPED, module_object, "DEBUG_STRIPPED");
  set_integer(
      IMAGE_FILE_REMOVABLE_RUN_FROM_SWAP,
      module_object,
      "REMOVABLE_RUN_FROM_SWAP");
  set_integer(IMAGE_FILE_NET_RUN_FROM_SWAP, module_object, "NET_RUN_FROM_SWAP");
  set_integer(IMAGE_FILE_SYSTEM, module_object, "SYSTEM");
  set_integer(IMAGE_FILE_DLL, module_object, "DLL");
  set_integer(IMAGE_FILE_UP_SYSTEM_ONLY, module_object, "UP_SYSTEM_ONLY");
  set_integer(IMAGE_FILE_BYTES_REVERSED_HI, module_object, "BYTES_REVERSED_HI");

  set_integer(
      IMAGE_DIRECTORY_ENTRY_EXPORT,
      module_object,
      "IMAGE_DIRECTORY_ENTRY_EXPORT");
  set_integer(
      IMAGE_DIRECTORY_ENTRY_IMPORT,
      module_object,
      "IMAGE_DIRECTORY_ENTRY_IMPORT");
  set_integer(
      IMAGE_DIRECTORY_ENTRY_RESOURCE,
      module_object,
      "IMAGE_DIRECTORY_ENTRY_RESOURCE");
  set_integer(
      IMAGE_DIRECTORY_ENTRY_EXCEPTION,
      module_object,
      "IMAGE_DIRECTORY_ENTRY_EXCEPTION");
  set_integer(
      IMAGE_DIRECTORY_ENTRY_SECURITY,
      module_object,
      "IMAGE_DIRECTORY_ENTRY_SECURITY");
  set_integer(
      IMAGE_DIRECTORY_ENTRY_BASERELOC,
      module_object,
      "IMAGE_DIRECTORY_ENTRY_BASERELOC");
  set_integer(
      IMAGE_DIRECTORY_ENTRY_DEBUG,
      module_object,
      "IMAGE_DIRECTORY_ENTRY_DEBUG");
  set_integer(
      IMAGE_DIRECTORY_ENTRY_ARCHITECTURE,
      module_object,
      "IMAGE_DIRECTORY_ENTRY_ARCHITECTURE");
  set_integer(
      IMAGE_DIRECTORY_ENTRY_COPYRIGHT,
      module_object,
      "IMAGE_DIRECTORY_ENTRY_COPYRIGHT");
  set_integer(
      IMAGE_DIRECTORY_ENTRY_GLOBALPTR,
      module_object,
      "IMAGE_DIRECTORY_ENTRY_GLOBALPTR");
  set_integer(
      IMAGE_DIRECTORY_ENTRY_TLS, module_object, "IMAGE_DIRECTORY_ENTRY_TLS");
  set_integer(
      IMAGE_DIRECTORY_ENTRY_LOAD_CONFIG,
      module_object,
      "IMAGE_DIRECTORY_ENTRY_LOAD_CONFIG");
  set_integer(
      IMAGE_DIRECTORY_ENTRY_BOUND_IMPORT,
      module_object,
      "IMAGE_DIRECTORY_ENTRY_BOUND_IMPORT");
  set_integer(
      IMAGE_DIRECTORY_ENTRY_IAT, module_object, "IMAGE_DIRECTORY_ENTRY_IAT");
  set_integer(
      IMAGE_DIRECTORY_ENTRY_DELAY_IMPORT,
      module_object,
      "IMAGE_DIRECTORY_ENTRY_DELAY_IMPORT");
  set_integer(
      IMAGE_DIRECTORY_ENTRY_COM_DESCRIPTOR,
      module_object,
      "IMAGE_DIRECTORY_ENTRY_COM_DESCRIPTOR");

  set_integer(
      IMAGE_NT_OPTIONAL_HDR32_MAGIC,
      module_object,
      "IMAGE_NT_OPTIONAL_HDR32_MAGIC");
  set_integer(
      IMAGE_NT_OPTIONAL_HDR64_MAGIC,
      module_object,
      "IMAGE_NT_OPTIONAL_HDR64_MAGIC");
  set_integer(
      IMAGE_ROM_OPTIONAL_HDR_MAGIC,
      module_object,
      "IMAGE_ROM_OPTIONAL_HDR_MAGIC");

  set_integer(IMAGE_SCN_TYPE_NO_PAD, module_object, "SECTION_NO_PAD");
  set_integer(IMAGE_SCN_CNT_CODE, module_object, "SECTION_CNT_CODE");
  set_integer(
      IMAGE_SCN_CNT_INITIALIZED_DATA,
      module_object,
      "SECTION_CNT_INITIALIZED_DATA");
  set_integer(
      IMAGE_SCN_CNT_UNINITIALIZED_DATA,
      module_object,
      "SECTION_CNT_UNINITIALIZED_DATA");
  set_integer(IMAGE_SCN_LNK_OTHER, module_object, "SECTION_LNK_OTHER");
  set_integer(IMAGE_SCN_LNK_INFO, module_object, "SECTION_LNK_INFO");
  set_integer(IMAGE_SCN_LNK_REMOVE, module_object, "SECTION_LNK_REMOVE");
  set_integer(IMAGE_SCN_LNK_COMDAT, module_object, "SECTION_LNK_COMDAT");
  set_integer(
      IMAGE_SCN_NO_DEFER_SPEC_EXC, module_object, "SECTION_NO_DEFER_SPEC_EXC");
  set_integer(IMAGE_SCN_GPREL, module_object, "SECTION_GPREL");
  set_integer(IMAGE_SCN_MEM_FARDATA, module_object, "SECTION_MEM_FARDATA");
  set_integer(IMAGE_SCN_MEM_PURGEABLE, module_object, "SECTION_MEM_PURGEABLE");
  set_integer(IMAGE_SCN_MEM_16BIT, module_object, "SECTION_MEM_16BIT");
  set_integer(IMAGE_SCN_MEM_LOCKED, module_object, "SECTION_MEM_LOCKED");
  set_integer(IMAGE_SCN_MEM_PRELOAD, module_object, "SECTION_MEM_PRELOAD");
  set_integer(IMAGE_SCN_ALIGN_1BYTES, module_object, "SECTION_ALIGN_1BYTES");
  set_integer(IMAGE_SCN_ALIGN_2BYTES, module_object, "SECTION_ALIGN_2BYTES");
  set_integer(IMAGE_SCN_ALIGN_4BYTES, module_object, "SECTION_ALIGN_4BYTES");
  set_integer(IMAGE_SCN_ALIGN_8BYTES, module_object, "SECTION_ALIGN_8BYTES");
  set_integer(IMAGE_SCN_ALIGN_16BYTES, module_object, "SECTION_ALIGN_16BYTES");
  set_integer(IMAGE_SCN_ALIGN_32BYTES, module_object, "SECTION_ALIGN_32BYTES");
  set_integer(IMAGE_SCN_ALIGN_64BYTES, module_object, "SECTION_ALIGN_64BYTES");
  set_integer(
      IMAGE_SCN_ALIGN_128BYTES, module_object, "SECTION_ALIGN_128BYTES");
  set_integer(
      IMAGE_SCN_ALIGN_256BYTES, module_object, "SECTION_ALIGN_256BYTES");
  set_integer(
      IMAGE_SCN_ALIGN_512BYTES, module_object, "SECTION_ALIGN_512BYTES");
  set_integer(
      IMAGE_SCN_ALIGN_1024BYTES, module_object, "SECTION_ALIGN_1024BYTES");
  set_integer(
      IMAGE_SCN_ALIGN_2048BYTES, module_object, "SECTION_ALIGN_2048BYTES");
  set_integer(
      IMAGE_SCN_ALIGN_4096BYTES, module_object, "SECTION_ALIGN_4096BYTES");
  set_integer(
      IMAGE_SCN_ALIGN_8192BYTES, module_object, "SECTION_ALIGN_8192BYTES");
  set_integer(IMAGE_SCN_ALIGN_MASK, module_object, "SECTION_ALIGN_MASK");
  set_integer(
      IMAGE_SCN_LNK_NRELOC_OVFL, module_object, "SECTION_LNK_NRELOC_OVFL");
  set_integer(
      IMAGE_SCN_MEM_DISCARDABLE, module_object, "SECTION_MEM_DISCARDABLE");
  set_integer(
      IMAGE_SCN_MEM_NOT_CACHED, module_object, "SECTION_MEM_NOT_CACHED");
  set_integer(IMAGE_SCN_MEM_NOT_PAGED, module_object, "SECTION_MEM_NOT_PAGED");
  set_integer(IMAGE_SCN_MEM_SHARED, module_object, "SECTION_MEM_SHARED");
  set_integer(IMAGE_SCN_MEM_EXECUTE, module_object, "SECTION_MEM_EXECUTE");
  set_integer(IMAGE_SCN_MEM_READ, module_object, "SECTION_MEM_READ");
  set_integer(IMAGE_SCN_MEM_WRITE, module_object, "SECTION_MEM_WRITE");
  set_integer(IMAGE_SCN_SCALE_INDEX, module_object, "SECTION_SCALE_INDEX");

  set_integer(RESOURCE_TYPE_CURSOR, module_object, "RESOURCE_TYPE_CURSOR");
  set_integer(RESOURCE_TYPE_BITMAP, module_object, "RESOURCE_TYPE_BITMAP");
  set_integer(RESOURCE_TYPE_ICON, module_object, "RESOURCE_TYPE_ICON");
  set_integer(RESOURCE_TYPE_MENU, module_object, "RESOURCE_TYPE_MENU");
  set_integer(RESOURCE_TYPE_DIALOG, module_object, "RESOURCE_TYPE_DIALOG");
  set_integer(RESOURCE_TYPE_STRING, module_object, "RESOURCE_TYPE_STRING");
  set_integer(RESOURCE_TYPE_FONTDIR, module_object, "RESOURCE_TYPE_FONTDIR");
  set_integer(RESOURCE_TYPE_FONT, module_object, "RESOURCE_TYPE_FONT");
  set_integer(
      RESOURCE_TYPE_ACCELERATOR, module_object, "RESOURCE_TYPE_ACCELERATOR");
  set_integer(RESOURCE_TYPE_RCDATA, module_object, "RESOURCE_TYPE_RCDATA");
  set_integer(
      RESOURCE_TYPE_MESSAGETABLE, module_object, "RESOURCE_TYPE_MESSAGETABLE");
  set_integer(
      RESOURCE_TYPE_GROUP_CURSOR, module_object, "RESOURCE_TYPE_GROUP_CURSOR");
  set_integer(
      RESOURCE_TYPE_GROUP_ICON, module_object, "RESOURCE_TYPE_GROUP_ICON");
  set_integer(RESOURCE_TYPE_VERSION, module_object, "RESOURCE_TYPE_VERSION");
  set_integer(
      RESOURCE_TYPE_DLGINCLUDE, module_object, "RESOURCE_TYPE_DLGINCLUDE");
  set_integer(RESOURCE_TYPE_PLUGPLAY, module_object, "RESOURCE_TYPE_PLUGPLAY");
  set_integer(RESOURCE_TYPE_VXD, module_object, "RESOURCE_TYPE_VXD");
  set_integer(
      RESOURCE_TYPE_ANICURSOR, module_object, "RESOURCE_TYPE_ANICURSOR");
  set_integer(RESOURCE_TYPE_ANIICON, module_object, "RESOURCE_TYPE_ANIICON");
  set_integer(RESOURCE_TYPE_HTML, module_object, "RESOURCE_TYPE_HTML");
  set_integer(RESOURCE_TYPE_MANIFEST, module_object, "RESOURCE_TYPE_MANIFEST");

  set_integer(
      IMAGE_DEBUG_TYPE_UNKNOWN, module_object, "IMAGE_DEBUG_TYPE_UNKNOWN");
  set_integer(IMAGE_DEBUG_TYPE_COFF, module_object, "IMAGE_DEBUG_TYPE_COFF");
  set_integer(
      IMAGE_DEBUG_TYPE_CODEVIEW, module_object, "IMAGE_DEBUG_TYPE_CODEVIEW");
  set_integer(IMAGE_DEBUG_TYPE_FPO, module_object, "IMAGE_DEBUG_TYPE_FPO");
  set_integer(IMAGE_DEBUG_TYPE_MISC, module_object, "IMAGE_DEBUG_TYPE_MISC");
  set_integer(
      IMAGE_DEBUG_TYPE_EXCEPTION, module_object, "IMAGE_DEBUG_TYPE_EXCEPTION");
  set_integer(IMAGE_DEBUG_TYPE_FIXUP, module_object, "IMAGE_DEBUG_TYPE_FIXUP");
  set_integer(
      IMAGE_DEBUG_TYPE_OMAP_TO_SRC,
      module_object,
      "IMAGE_DEBUG_TYPE_OMAP_TO_SRC");
  set_integer(
      IMAGE_DEBUG_TYPE_OMAP_FROM_SRC,
      module_object,
      "IMAGE_DEBUG_TYPE_OMAP_FROM_SRC");
  set_integer(
      IMAGE_DEBUG_TYPE_BORLAND, module_object, "IMAGE_DEBUG_TYPE_BORLAND");
  set_integer(
      IMAGE_DEBUG_TYPE_RESERVED10,
      module_object,
      "IMAGE_DEBUG_TYPE_RESERVED10");
  set_integer(IMAGE_DEBUG_TYPE_CLSID, module_object, "IMAGE_DEBUG_TYPE_CLSID");
  set_integer(
      IMAGE_DEBUG_TYPE_VC_FEATURE,
      module_object,
      "IMAGE_DEBUG_TYPE_VC_FEATURE");
  set_integer(IMAGE_DEBUG_TYPE_POGO, module_object, "IMAGE_DEBUG_TYPE_POGO");
  set_integer(IMAGE_DEBUG_TYPE_ILTCG, module_object, "IMAGE_DEBUG_TYPE_ILTCG");
  set_integer(IMAGE_DEBUG_TYPE_MPX, module_object, "IMAGE_DEBUG_TYPE_MPX");
  set_integer(IMAGE_DEBUG_TYPE_REPRO, module_object, "IMAGE_DEBUG_TYPE_REPRO");

  set_integer(0, module_object, "is_pe");

  foreach_memory_block(iterator, block)
  {
    block_data = block->fetch_data(block);

    if (block_data == NULL)
      continue;

    pe_header = pe_get_header(block_data, block->size);

    if (pe_header != NULL)
    {
      // Ignore DLLs while scanning a process

      if (!(context->flags & SCAN_FLAGS_PROCESS_MEMORY) ||
          !(yr_le16toh(pe_header->FileHeader.Characteristics) & IMAGE_FILE_DLL))
      {
        pe = (PE*) yr_malloc(sizeof(PE));

        if (pe == NULL)
          return ERROR_INSUFFICIENT_MEMORY;

        FAIL_ON_ERROR_WITH_CLEANUP(
            yr_hash_table_create(17, &pe->hash_table), yr_free(pe));

        pe->data = block_data;
        pe->data_size = block->size;
        pe->header = pe_header;
        pe->object = module_object;
        pe->resources = 0;
        pe->version_infos = 0;

        module_object->data = pe;

        pe_parse_header(pe, block->base, context->flags);
        pe_parse_rich_signature(pe, block->base);
        pe_parse_debug_directory(pe);

#if defined(HAVE_LIBCRYPTO) && !defined(BORINGSSL)
        pe_parse_certificates(pe);
#endif

        pe->imported_dlls = pe_parse_imports(pe);
        pe->delay_imported_dlls = pe_parse_delayed_imports(pe);
        pe_parse_exports(pe);

        break;
      }
    }
  }

  return ERROR_SUCCESS;
}

void free_dlls(IMPORTED_DLL* dll)
{
  IMPORTED_DLL* next_dll = NULL;
  IMPORT_FUNCTION* func = NULL;
  IMPORT_FUNCTION* next_func = NULL;

  while (dll)
  {
    if (dll->name)
      yr_free(dll->name);

    func = dll->functions;

    while (func)
    {
      if (func->name)
        yr_free(func->name);

      next_func = func->next;
      yr_free(func);
      func = next_func;
    }

    next_dll = dll->next;
    yr_free(dll);
    dll = next_dll;
  }
}

int module_unload(YR_OBJECT* module_object)
{
  PE* pe = (PE*) module_object->data;

  if (pe == NULL)
    return ERROR_SUCCESS;

  if (pe->hash_table != NULL)
    yr_hash_table_destroy(
        pe->hash_table, (YR_HASH_TABLE_FREE_VALUE_FUNC) yr_free);

  free_dlls(pe->imported_dlls);
  free_dlls(pe->delay_imported_dlls);

  yr_free(pe);

  return ERROR_SUCCESS;
}<|MERGE_RESOLUTION|>--- conflicted
+++ resolved
@@ -668,26 +668,17 @@
 
           set_string(value, pe->object, "version_info[%s]", key);
 
-<<<<<<< HEAD
-            set_string(
+          set_string(
                 key,
                 pe->object,
                 "version_info_list[%i].key",
                 pe->version_infos);
-            set_string(
+          set_string(
                 value,
                 pe->object,
                 "version_info_list[%i].value",
                 pe->version_infos);
-            pe->version_infos += 1;
-          }
-=======
-          set_string(
-              key, pe->object, "version_info_list[%i].key", pe->version_infos);
-          set_string(
-              value, pe->object, "version_info_list[%i].value", pe->version_infos);
           pe->version_infos += 1;
->>>>>>> 95d8a4a9
         }
 
         string = ADD_OFFSET(string, yr_le16toh(string->Length));
