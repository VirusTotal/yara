/*
Copyright (c) 2014. The YARA Authors. All Rights Reserved.

Licensed under the Apache License, Version 2.0 (the "License");
you may not use this file except in compliance with the License.
You may obtain a copy of the License at

   http://www.apache.org/licenses/LICENSE-2.0

Unless required by applicable law or agreed to in writing, software
distributed under the License is distributed on an "AS IS" BASIS,
WITHOUT WARRANTIES OR CONDITIONS OF ANY KIND, either express or implied.
See the License for the specific language governing permissions and
limitations under the License.
*/

#define _GNU_SOURCE

#include <stdio.h>
#include <ctype.h>
#include <time.h>
#include <config.h>

#if defined(HAVE_LIBCRYPTO)
#include <openssl/md5.h>
#include <openssl/sha.h>
#include <openssl/safestack.h>
#include <openssl/asn1.h>
#include <openssl/bio.h>
#include <openssl/pkcs7.h>
#include <openssl/x509.h>
#endif

#include <yara/pe.h>
#include <yara/modules.h>
#include <yara/mem.h>
#include <yara/strutils.h>

#include "pe_utils.c"

#define MODULE_NAME pe

#define RESOURCE_TYPE_CURSOR         1
#define RESOURCE_TYPE_BITMAP         2
#define RESOURCE_TYPE_ICON           3
#define RESOURCE_TYPE_MENU           4
#define RESOURCE_TYPE_DIALOG         5
#define RESOURCE_TYPE_STRING         6
#define RESOURCE_TYPE_FONTDIR        7
#define RESOURCE_TYPE_FONT           8
#define RESOURCE_TYPE_ACCELERATOR    9
#define RESOURCE_TYPE_RCDATA         10
#define RESOURCE_TYPE_MESSAGETABLE   11
#define RESOURCE_TYPE_VERSION        16
#define RESOURCE_TYPE_MANIFEST       24


#define RESOURCE_CALLBACK_CONTINUE   0
#define RESOURCE_CALLBACK_ABORT      1


#define RESOURCE_ITERATOR_FINISHED   0
#define RESOURCE_ITERATOR_ABORTED    1


#define MAX_PE_SECTIONS              96


#define IS_RESOURCE_SUBDIRECTORY(entry) \
    ((entry)->OffsetToData & 0x80000000)


#define RESOURCE_OFFSET(entry) \
    ((entry)->OffsetToData & 0x7FFFFFFF)


#define available_space(pe, pointer) \
    (pe->data + pe->data_size - (uint8_t*)(pointer))


#define fits_in_pe(pe, pointer, size) \
    ((uint8_t*)(pointer) + size <= pe->data + pe->data_size)


#define struct_fits_in_pe(pe, pointer, struct_type) \
    fits_in_pe(pe, pointer, sizeof(struct_type))


typedef int (*RESOURCE_CALLBACK_FUNC) ( \
     PIMAGE_RESOURCE_DATA_ENTRY rsrc_data, \
     int rsrc_type, \
     int rsrc_id, \
     int rsrc_language, \
     void* cb_data);


//
// Imports are stored in a linked list. Each node (IMPORTED_DLL) contains the
// name of the DLL and a pointer to another linked list of IMPORTED_FUNCTION
// structures containing the names of imported functions.
//

typedef struct _IMPORTED_DLL
{
  char *name;

  struct _IMPORTED_FUNCTION *functions;
  struct _IMPORTED_DLL *next;

} IMPORTED_DLL, *PIMPORTED_DLL;


typedef struct _IMPORTED_FUNCTION
{
  char *name;
  struct _IMPORTED_FUNCTION *next;

} IMPORTED_FUNCTION, *PIMPORTED_FUNCTION;


typedef struct _PE
{
  uint8_t* data;
  size_t data_size;

  PIMAGE_NT_HEADERS32 header;
  YR_OBJECT* object;
  IMPORTED_DLL* imported_dlls;
  uint32_t resources;

} PE;


PIMAGE_NT_HEADERS32 pe_get_header(
    uint8_t* data,
    size_t data_size)
{
  PIMAGE_DOS_HEADER mz_header;
  PIMAGE_NT_HEADERS32 pe_header;

  size_t headers_size = 0;

  if (data_size < sizeof(IMAGE_DOS_HEADER))
    return NULL;

  mz_header = (PIMAGE_DOS_HEADER) data;

  if (mz_header->e_magic != IMAGE_DOS_SIGNATURE)
    return NULL;

  if (mz_header->e_lfanew < 0)
    return NULL;

  headers_size = mz_header->e_lfanew + \
                 sizeof(pe_header->Signature) + \
                 sizeof(IMAGE_FILE_HEADER);

  if (data_size < headers_size)
    return NULL;

  pe_header = (PIMAGE_NT_HEADERS32) (data + mz_header->e_lfanew);

  headers_size += pe_header->FileHeader.SizeOfOptionalHeader;

  if (pe_header->Signature == IMAGE_NT_SIGNATURE &&
      (pe_header->FileHeader.Machine == IMAGE_FILE_MACHINE_I386 ||
       pe_header->FileHeader.Machine == IMAGE_FILE_MACHINE_AMD64) &&
      data_size > headers_size)
  {
    return pe_header;
  }
  else
  {
    return NULL;
  }
}


// Parse the rich signature.
// http://www.ntcore.com/files/richsign.htm

void pe_parse_rich_signature(
    PE* pe,
    size_t base_address)
{
  PIMAGE_DOS_HEADER mz_header;
  PIMAGE_NT_HEADERS32 pe_header;
  PRICH_SIGNATURE rich_signature;
  DWORD* rich_ptr;

  BYTE* raw_data = NULL;
  BYTE* clear_data = NULL;
  size_t headers_size = 0;
  size_t rich_len = 0;

  if (pe->data_size < sizeof(IMAGE_DOS_HEADER))
    return;

  mz_header = (PIMAGE_DOS_HEADER) pe->data;

  if (mz_header->e_magic != IMAGE_DOS_SIGNATURE)
    return;

  if (mz_header->e_lfanew < 0)
    return;

  headers_size = mz_header->e_lfanew + \
                 sizeof(pe_header->Signature) + \
                 sizeof(IMAGE_FILE_HEADER);

  if (pe->data_size < headers_size)
    return;

  // From offset 0x80 until the start of the PE header should be the Rich
  // signature. The three key values must all be equal and the first dword
  // XORs to "DanS". Then walk the buffer looking for "Rich" which marks the
  // end. Technically the XOR key should be right after "Rich" but it's not
  // important.

  rich_signature = (PRICH_SIGNATURE) (pe->data + 0x80);

  if (rich_signature->key1 != rich_signature->key2 ||
      rich_signature->key2 != rich_signature->key3 ||
      (rich_signature->dans ^ rich_signature->key1) != RICH_DANS)
  {
    return;
  }

  for (rich_ptr = (DWORD*) rich_signature;
       rich_ptr <= (DWORD*) (pe->data + headers_size);
       rich_ptr++)
  {
    if (*rich_ptr == RICH_RICH)
    {
      // Multiple by 4 because we are counting in DWORDs.
      rich_len = (rich_ptr - (DWORD*) rich_signature) * 4;
      raw_data = (BYTE*) yr_malloc(rich_len);

      if (!raw_data)
        return;

      memcpy(raw_data, rich_signature, rich_len);

      set_integer(
          base_address + 0x80, pe->object, "rich_signature.offset");

      set_integer(
          rich_len, pe->object, "rich_signature.length");

      set_integer(
          rich_signature->key1, pe->object, "rich_signature.key");

      break;
    }
  }

  // Walk the entire block and apply the XOR key.
  if (raw_data)
  {
    clear_data = (BYTE*) yr_malloc(rich_len);

    if (!clear_data)
    {
      yr_free(raw_data);
      return;
    }

    // Copy the entire block here to be XORed.
    memcpy(clear_data, raw_data, rich_len);

    for (rich_ptr = (DWORD*) clear_data;
         rich_ptr < (DWORD*) (clear_data + rich_len);
         rich_ptr++)
    {
      *rich_ptr ^= rich_signature->key1;
    }

    set_sized_string(
        (char*) raw_data, rich_len, pe->object, "rich_signature.raw_data");

    set_sized_string(
        (char*) clear_data, rich_len, pe->object, "rich_signature.clear_data");

    return;
  }

  return;
}


PIMAGE_DATA_DIRECTORY pe_get_directory_entry(
    PE* pe,
    int entry)
{
  PIMAGE_DATA_DIRECTORY result;

  if (pe->header->FileHeader.Machine == IMAGE_FILE_MACHINE_AMD64)
    result = &((PIMAGE_NT_HEADERS64) pe->header)->
        OptionalHeader.DataDirectory[entry];
  else
    result = &pe->header->OptionalHeader.DataDirectory[entry];

  return result;
}


uint64_t pe_rva_to_offset(
    PE* pe,
    uint64_t rva)
{
  PIMAGE_SECTION_HEADER section;
  DWORD section_rva;
  DWORD section_offset;

  int i = 0;

  section = IMAGE_FIRST_SECTION(pe->header);
  section_rva = 0;
  section_offset = 0;

  while(i < min(pe->header->FileHeader.NumberOfSections, MAX_PE_SECTIONS))
  {
    if ((uint8_t*) section - \
        (uint8_t*) pe->data + sizeof(IMAGE_SECTION_HEADER) < pe->data_size)
    {
      if (rva >= section->VirtualAddress &&
          section_rva <= section->VirtualAddress)
      {
        section_rva = section->VirtualAddress;
        section_offset = section->PointerToRawData;
      }

      section++;
      i++;
    }
    else
    {
      return 0;
    }
  }

  return section_offset + (rva - section_rva);
}


int _pe_iterate_resources(
    PE* pe,
    PIMAGE_RESOURCE_DIRECTORY resource_dir,
    uint8_t* rsrc_data,
    int rsrc_tree_level,
    int* type,
    int* id,
    int* language,
    RESOURCE_CALLBACK_FUNC callback,
    void* callback_data)
{
  int result = RESOURCE_ITERATOR_FINISHED;

  // A few sanity checks to avoid corrupt files

  if (resource_dir->Characteristics != 0 ||
      resource_dir->NumberOfNamedEntries > 32768 ||
      resource_dir->NumberOfIdEntries > 32768)
  {
    return result;
  }

  int total_entries = resource_dir->NumberOfNamedEntries +
                      resource_dir->NumberOfIdEntries;

  PIMAGE_RESOURCE_DIRECTORY_ENTRY entry;

  // The first directory entry is just after the resource directory,
  // by incrementing resource_dir we skip sizeof(resource_dir) bytes
  // and get a pointer to the end of the resource directory.

  entry = (PIMAGE_RESOURCE_DIRECTORY_ENTRY) (resource_dir + 1);

  for (int i = 0; i < total_entries; i++)
  {
    if (!struct_fits_in_pe(pe, entry, IMAGE_RESOURCE_DIRECTORY_ENTRY))
      break;

    switch(rsrc_tree_level)
    {
      case 0:
        *type = entry->Name;
        break;
      case 1:
        *id = entry->Name;
        break;
      case 2:
        *language = entry->Name;
        break;
    }

    if (IS_RESOURCE_SUBDIRECTORY(entry) && rsrc_tree_level < 2)
    {
      PIMAGE_RESOURCE_DIRECTORY directory = (PIMAGE_RESOURCE_DIRECTORY) \
          (rsrc_data + RESOURCE_OFFSET(entry));

      if (struct_fits_in_pe(pe, directory, IMAGE_RESOURCE_DIRECTORY))
      {
        result = _pe_iterate_resources(
            pe,
            directory,
            rsrc_data,
            rsrc_tree_level + 1,
            type,
            id,
            language,
            callback,
            callback_data);

        if (result == RESOURCE_ITERATOR_ABORTED)
          return RESOURCE_ITERATOR_ABORTED;
      }
    }
    else
    {
      PIMAGE_RESOURCE_DATA_ENTRY data_entry = (PIMAGE_RESOURCE_DATA_ENTRY) \
          (rsrc_data + RESOURCE_OFFSET(entry));

      if (struct_fits_in_pe(pe, data_entry, IMAGE_RESOURCE_DATA_ENTRY))
      {
        result = callback(
            data_entry,
            *type,
            *id,
            *language,
            callback_data);
      }

      if (result == RESOURCE_CALLBACK_ABORT)
        return RESOURCE_ITERATOR_ABORTED;
    }

    if (result == RESOURCE_ITERATOR_ABORTED)
      return result;

    entry++;
  }

  return RESOURCE_ITERATOR_FINISHED;
}


int pe_iterate_resources(
    PE* pe,
    RESOURCE_CALLBACK_FUNC callback,
    void* callback_data)
{
  uint64_t offset;

  int type = -1;
  int id = -1;
  int language = -1;

  PIMAGE_DATA_DIRECTORY directory = pe_get_directory_entry(
      pe, IMAGE_DIRECTORY_ENTRY_RESOURCE);

  if (directory->VirtualAddress != 0)
  {
    offset = pe_rva_to_offset(pe, directory->VirtualAddress);

    if (offset != 0 &&
        offset < pe->data_size)
    {
      PIMAGE_RESOURCE_DIRECTORY rsrc_dir =
        (PIMAGE_RESOURCE_DIRECTORY) (pe->data + offset);

      set_integer(rsrc_dir->TimeDateStamp,
                  pe->object,
                  "resource_timestamp",
                  pe->resources);
      set_integer(rsrc_dir->MajorVersion,
                  pe->object,
                  "resource_major_version",
                  pe->resources);
      set_integer(rsrc_dir->MinorVersion,
                  pe->object,
                  "resource_minor_version",
                  pe->resources);
      _pe_iterate_resources(
          pe,
          rsrc_dir,
          pe->data + offset,
          0,
          &type,
          &id,
          &language,
          callback,
          callback_data);

      return 1;
    }
  }

  return 0;
}

#ifdef __cplusplus
#define typeof decltype
#endif

// Align offset to a 32-bit boundary and add it to a pointer

#define ADD_OFFSET(ptr, offset) \
    (typeof(ptr)) ((uint8_t*) (ptr) + ((offset + 3) & ~3))


void pe_parse_version_info(
    PIMAGE_RESOURCE_DATA_ENTRY rsrc_data,
    PE* pe)
{
  PVERSION_INFO version_info;
  PVERSION_INFO string_file_info;

  char key[64];
  char value[256];

  size_t version_info_offset;

  version_info_offset = pe_rva_to_offset(pe, rsrc_data->OffsetToData);

  if (version_info_offset == 0)
    return;

  version_info = (PVERSION_INFO) (pe->data + version_info_offset);

  if (!struct_fits_in_pe(pe, version_info, VERSION_INFO))
    return;

  if (!fits_in_pe(pe, version_info, sizeof("VS_VERSION_INFO")))
    return;

  if (strcmp_w(version_info->Key, "VS_VERSION_INFO") != 0)
    return;

  string_file_info = ADD_OFFSET(version_info, sizeof(VERSION_INFO) + 86);

  if (!struct_fits_in_pe(pe, string_file_info, VERSION_INFO))
    return;

  if (!fits_in_pe(pe, string_file_info, sizeof("StringFileInfo")))
    return;

  while(strcmp_w(string_file_info->Key, "StringFileInfo") == 0)
  {
    PVERSION_INFO string_table = ADD_OFFSET(
        string_file_info,
        sizeof(VERSION_INFO) + 30);

    string_file_info = ADD_OFFSET(
        string_file_info,
        string_file_info->Length);

    while (string_table < string_file_info)
    {
      PVERSION_INFO string = ADD_OFFSET(
          string_table,
          sizeof(VERSION_INFO) + 2 * (strlen_w(string_table->Key) + 1));

      string_table = ADD_OFFSET(
          string_table,
          string_table->Length);

      while (string < string_table)
      {
        char* string_value = (char*) ADD_OFFSET(
            string,
            sizeof(VERSION_INFO) + 2 * (strlen_w(string->Key) + 1));

        strlcpy_w(key, string->Key, sizeof(key));
        strlcpy_w(value, string_value, sizeof(value));

<<<<<<< HEAD
        set_string(value, pe->object, "version_info[%s]", key);
=======
        while (struct_fits_in_pe(pe, string, VERSION_INFO) &&
               string < string_table)
        {
          char* string_value = (char*) ADD_OFFSET(
              string,
              sizeof(VERSION_INFO) + 2 * (strlen_w(string->Key) + 1));
>>>>>>> 82a42129

        if (string->Length == 0)
          break;

        string = ADD_OFFSET(string, string->Length);
      }

      if (string_table->Length == 0)
        break;
    }
  }
}


<<<<<<< HEAD
int pe_collect_resources(
    PIMAGE_RESOURCE_DATA_ENTRY rsrc_data,
    int rsrc_type,
    int rsrc_id,
    int rsrc_language,
    PE* pe)
{
    size_t offset = pe_rva_to_offset(pe, rsrc_data->OffsetToData);
    if (offset == 0 || !fits_in_pe(pe, offset, rsrc_data->Size))
      return RESOURCE_CALLBACK_CONTINUE;
=======
        if (!struct_fits_in_pe(pe, string_table, VERSION_INFO) ||
            string_table->Length == 0)
          break;
      }
    }
>>>>>>> 82a42129

    set_integer(rsrc_type, pe->object, "resources[%i].type", pe->resources);
    set_integer(rsrc_id, pe->object, "resources[%i].id", pe->resources);
    set_integer(
        rsrc_language, pe->object, "resources[%i].language", pe->resources);
    set_integer(
        rsrc_data->Size, pe->object, "resources[%i].size", pe->resources);
    set_sized_string(
        (char*) (pe->data + offset), rsrc_data->Size, pe->object,
        "resources[%i].data", pe->resources);

    // Resources we do extra parsing on
    if (rsrc_type == RESOURCE_TYPE_VERSION)
        pe_parse_version_info(rsrc_data, pe);

    pe->resources += 1;
    return RESOURCE_CALLBACK_CONTINUE;
}


IMPORTED_FUNCTION* pe_parse_import_descriptor(
    PE* pe,
    PIMAGE_IMPORT_DESCRIPTOR import_descriptor,
    char* dll_name)
{
  IMPORTED_FUNCTION* head = NULL;
  IMPORTED_FUNCTION* tail = NULL;

  uint64_t offset = pe_rva_to_offset(
      pe, import_descriptor->OriginalFirstThunk);

  // I've seen binaries where OriginalFirstThunk is zero. In this case
  // use FirstThunk.
  if (offset == 0)
    offset = pe_rva_to_offset(pe, import_descriptor->FirstThunk);

  if (offset == 0)
    return NULL;

  if (pe->header->FileHeader.Machine == IMAGE_FILE_MACHINE_AMD64)
  {
    PIMAGE_THUNK_DATA64 thunks64 = (PIMAGE_THUNK_DATA64)(pe->data + offset);

    while (struct_fits_in_pe(pe, thunks64, IMAGE_THUNK_DATA64) &&
           thunks64->u1.Ordinal != 0)
    {
      char* name = NULL;

      if (!(thunks64->u1.Ordinal & IMAGE_ORDINAL_FLAG64))
      {
        // If imported by name
        offset = pe_rva_to_offset(pe, thunks64->u1.Function);

        if (offset != 0)
        {
          PIMAGE_IMPORT_BY_NAME import = (PIMAGE_IMPORT_BY_NAME) \
              (pe->data + offset);

          if (struct_fits_in_pe(pe, import, IMAGE_IMPORT_BY_NAME))
          {
            name = (char *) yr_strndup(
                (char*) import->Name,
                min(available_space(pe, import->Name), 512));
          }
        }
      }
      else
      {
        // If imported by ordinal. Lookup the ordinal.
        name = ord_lookup(dll_name, thunks64->u1.Ordinal & 0xFFFF);
      }

      if (name != NULL)
      {
        IMPORTED_FUNCTION* imported_func = (IMPORTED_FUNCTION*)
            yr_calloc(1, sizeof(IMPORTED_FUNCTION));

        imported_func->name = name;
        imported_func->next = NULL;

        if (head == NULL)
          head = imported_func;

        if (tail != NULL)
          tail->next = imported_func;

        tail = imported_func;
      }

      thunks64++;
    }
  }
  else
  {
    PIMAGE_THUNK_DATA32 thunks32 = (PIMAGE_THUNK_DATA32)(pe->data + offset);

    while (struct_fits_in_pe(pe, thunks32, IMAGE_THUNK_DATA32) &&
           thunks32->u1.Ordinal != 0)
    {
      char* name = NULL;

      if (!(thunks32->u1.Ordinal & IMAGE_ORDINAL_FLAG32))
      {
        // If imported by name
        offset = pe_rva_to_offset(pe, thunks32->u1.Function);

        if (offset != 0)
        {
          PIMAGE_IMPORT_BY_NAME import = (PIMAGE_IMPORT_BY_NAME) \
              (pe->data + offset);

          if (struct_fits_in_pe(pe, import, IMAGE_IMPORT_BY_NAME))
          {
            name = (char *) yr_strndup(
                (char*) import->Name,
                min(available_space(pe, import->Name), 512));
          }
        }
      }
      else
      {
        // If imported by ordinal. Lookup the ordinal.
        name = ord_lookup(dll_name, thunks32->u1.Ordinal & 0xFFFF);
      }

      if (name != NULL)
      {
        IMPORTED_FUNCTION* imported_func = (IMPORTED_FUNCTION*)
            yr_calloc(1, sizeof(IMPORTED_FUNCTION));

        imported_func->name = name;
        imported_func->next = NULL;

        if (head == NULL)
          head = imported_func;

        if (tail != NULL)
          tail->next = imported_func;

        tail = imported_func;
      }

      thunks32++;
    }
  }

  return head;
}


int pe_valid_dll_name(
    const char* dll_name, size_t n)
{
  const char* c = dll_name;
  size_t l = 0;

  while (*c != '\0' && l < n)
  {
    if ((*c >= 'a' && *c <= 'z') ||
        (*c >= 'A' && *c <= 'Z') ||
        (*c >= '0' && *c <= '9') ||
        (*c == '_' || *c == '.'))
    {
      c++;
      l++;
    }
    else
    {
      return FALSE;
    }
  }

  return (l > 0 && l < n);
}

//
// Walk the imports and collect relevant information. It is used in the
// "imports" function for comparison and in the "imphash" function for
// calculation.
//

IMPORTED_DLL* pe_parse_imports(
    PE* pe)
{
  IMPORTED_DLL* head = NULL;
  IMPORTED_DLL* tail = NULL;

  PIMAGE_DATA_DIRECTORY directory = pe_get_directory_entry(
      pe, IMAGE_DIRECTORY_ENTRY_IMPORT);

  if (directory->VirtualAddress == 0)
    return NULL;

  uint64_t offset = pe_rva_to_offset(pe, directory->VirtualAddress);

  if (offset == 0)
    return NULL;

  PIMAGE_IMPORT_DESCRIPTOR imports = (PIMAGE_IMPORT_DESCRIPTOR) \
      (pe->data + offset);

  while (struct_fits_in_pe(pe, imports, IMAGE_IMPORT_DESCRIPTOR) &&
         imports->Name != 0)
  {
    uint64_t offset = pe_rva_to_offset(pe, imports->Name);

    if (offset != 0 && offset < pe->data_size)
    {
      char* dll_name = (char *) (pe->data + offset);

      if (!pe_valid_dll_name(dll_name, pe->data_size - offset))
        break;

      IMPORTED_FUNCTION* functions = pe_parse_import_descriptor(
          pe, imports, dll_name);

      if (functions != NULL)
      {
        IMPORTED_DLL* imported_dll = (IMPORTED_DLL*) yr_calloc(
            1, sizeof(IMPORTED_DLL));

        if (imported_dll != NULL)
        {
          imported_dll->name = yr_strdup(dll_name);;
          imported_dll->functions = functions;
          imported_dll->next = NULL;

          if (head == NULL)
            head = imported_dll;

          if (tail != NULL)
            tail->next = imported_dll;

          tail = imported_dll;
        }
      }
    }

    imports++;
  }

  return head;
}

#if defined(HAVE_LIBCRYPTO)

void pe_parse_certificates(
    PE* pe)
{
  int counter = 0;

  PIMAGE_DATA_DIRECTORY directory = pe_get_directory_entry(
      pe, IMAGE_DIRECTORY_ENTRY_SECURITY);

  // directory->VirtualAddress is a file offset. Don't call pe_rva_to_offset().

  if (directory->VirtualAddress == 0 ||
      directory->VirtualAddress > pe->data_size ||
      directory->Size > pe->data_size ||
      directory->VirtualAddress + directory->Size > pe->data_size)
  {
    return;
  }

  // Store the end of directory, making comparisons easier.
  uint8_t* eod = pe->data + directory->VirtualAddress + directory->Size;

  PWIN_CERTIFICATE win_cert = (PWIN_CERTIFICATE) \
      (pe->data + directory->VirtualAddress);

  //
  // Walk the directory, pulling out certificates.
  //
  // Make sure WIN_CERTIFICATE fits within the directory.
  // Make sure the Length specified fits within directory too.
  //
  // Subtracting 8 because the docs say that the length is only for the
  // Certificate, but the next paragraph contradicts that. All the binaries
  // I've seen have the Length being the entire structure (Certificate
  // included).
  //

  while ((uint8_t*) win_cert + sizeof(WIN_CERTIFICATE) <= eod &&
         (uint8_t*) win_cert->Certificate + win_cert->Length - 8 <= eod)
  {
    // Some sanity checks

    if (win_cert->Length == 0 ||
        (win_cert->Revision != WIN_CERT_REVISION_1_0 &&
         win_cert->Revision != WIN_CERT_REVISION_2_0))
    {
      break;
    }

    // Don't support legacy revision for now.
    // Make sure type is PKCS#7 too.

    if (win_cert->Revision != WIN_CERT_REVISION_2_0 ||
        win_cert->CertificateType != WIN_CERT_TYPE_PKCS_SIGNED_DATA)
    {
      uintptr_t end = (uintptr_t) ((uint8_t *) win_cert) + win_cert->Length;
      win_cert = (PWIN_CERTIFICATE) (end + (end % 8));

      continue;
    }

    BIO* cert_bio = BIO_new_mem_buf(win_cert->Certificate, win_cert->Length);

    if (!cert_bio)
      break;

    PKCS7* pkcs7 = d2i_PKCS7_bio(cert_bio, NULL);
    STACK_OF(X509)* certs = PKCS7_get0_signers(pkcs7, NULL, 0);

    if (!certs)
    {
      BIO_free(cert_bio);
      break;
    }

    for (int i = 0; i < sk_X509_num(certs); i++)
    {
      X509* cert = sk_X509_value(certs, i);

      char buffer[256];

      X509_NAME_oneline(
          X509_get_issuer_name(cert), buffer, sizeof(buffer));

      set_string(buffer, pe->object, "signatures[%i].issuer", counter);

      X509_NAME_oneline(
          X509_get_subject_name(cert), buffer, sizeof(buffer));

      set_string(buffer, pe->object, "signatures[%i].subject", counter);

      set_integer(
          X509_get_version(cert) + 1, // Versions are zero based, so add one.
          pe->object,
          "signatures[%i].version", counter);

      const char* sig_alg = OBJ_nid2ln(OBJ_obj2nid(cert->sig_alg->algorithm));

      set_string(sig_alg, pe->object, "signatures[%i].algorithm", counter);

      ASN1_INTEGER *serial = X509_get_serialNumber(cert);

      if (serial->length > 0)
      {
        // Convert serial number to "common" string format: 00:01:02:03:04...
        // For each byte in the integer to convert to hexlified format we
        // need three bytes, two for the byte itself and one for colon. The
        // last one doesn't have the colon, but the extra byte is used for the
        // NULL terminator.

        char* serial_number = (char *) yr_malloc(serial->length * 3);

        if (serial_number != NULL)
        {
          for (int j = 0; j < serial->length; j++)
          {
            // Don't put the colon on the last one.
            if (j < serial->length - 1)
              snprintf(serial_number + 3 * j, 4, "%02x:", serial->data[j]);
            else
              snprintf(serial_number + 3 * j, 3, "%02x", serial->data[j]);
          }

          set_string(
              serial_number, pe->object, "signatures[%i].serial", counter);

          yr_free(serial_number);
        }
      }

      time_t date_time = ASN1_get_time_t(X509_get_notBefore(cert));
      set_integer(date_time, pe->object, "signatures[%i].not_before", counter);

      date_time = ASN1_get_time_t(X509_get_notAfter(cert));
      set_integer(date_time, pe->object, "signatures[%i].not_after", counter);

      counter++;
    }

    uintptr_t end = (uintptr_t)((uint8_t *) win_cert) + win_cert->Length;
    win_cert = (PWIN_CERTIFICATE)(end + (end % 8));

    BIO_free(cert_bio);
    sk_X509_free(certs);
  }

  set_integer(counter, pe->object, "number_of_signatures");
}

#endif  // defined(HAVE_LIBCRYPTO)


void pe_parse_header(
    PE* pe,
    size_t base_address,
    int flags)
{
  PIMAGE_SECTION_HEADER section;

  char section_name[IMAGE_SIZEOF_SHORT_NAME + 1];

#define OptionalHeader(field) \
  (pe->header->FileHeader.Machine == IMAGE_FILE_MACHINE_AMD64 ? \
   ((PIMAGE_NT_HEADERS64) pe->header)->OptionalHeader.field : \
     pe->header->OptionalHeader.field)

  set_integer(
      pe->header->FileHeader.Machine,
      pe->object, "machine");

  set_integer(
      pe->header->FileHeader.NumberOfSections,
      pe->object, "number_of_sections");

  set_integer(
      pe->header->FileHeader.TimeDateStamp,
      pe->object, "timestamp");

  set_integer(
      pe->header->FileHeader.Characteristics,
      pe->object, "characteristics");

  set_integer(
      flags & SCAN_FLAGS_PROCESS_MEMORY ?
        base_address + OptionalHeader(AddressOfEntryPoint) :
        pe_rva_to_offset(pe, OptionalHeader(AddressOfEntryPoint)),
      pe->object, "entry_point");

  set_integer(
      OptionalHeader(ImageBase),
      pe->object, "image_base");

  set_integer(
      OptionalHeader(MajorLinkerVersion),
      pe->object, "linker_version.major");

  set_integer(
      OptionalHeader(MinorLinkerVersion),
      pe->object, "linker_version.minor");

  set_integer(
      OptionalHeader(MajorOperatingSystemVersion),
      pe->object, "os_version.major");

  set_integer(
      OptionalHeader(MinorOperatingSystemVersion),
      pe->object, "os_version.minor");

  set_integer(
      OptionalHeader(MajorImageVersion),
      pe->object, "image_version.major");

  set_integer(
      OptionalHeader(MinorImageVersion),
      pe->object, "image_version.minor");

  set_integer(
      OptionalHeader(MajorSubsystemVersion),
      pe->object, "subsystem_version.major");

  set_integer(
      OptionalHeader(MinorSubsystemVersion),
      pe->object, "subsystem_version.minor");

  set_integer(
      OptionalHeader(Subsystem),
      pe->object, "subsystem");

  pe_iterate_resources(
      pe,
      (RESOURCE_CALLBACK_FUNC) pe_collect_resources,
      (void*) pe);

  set_integer(pe->resources, pe->object, "number_of_resources");

  section = IMAGE_FIRST_SECTION(pe->header);

  int scount = min(pe->header->FileHeader.NumberOfSections, MAX_PE_SECTIONS);

  for (int i = 0; i < scount; i++)
  {
    if (!struct_fits_in_pe(pe, section, IMAGE_SECTION_HEADER))
      break;

    strlcpy(section_name, (char*) section->Name, IMAGE_SIZEOF_SHORT_NAME + 1);

    set_string(
        section_name,
        pe->object, "sections[%i].name", i);

    set_integer(
        section->Characteristics,
        pe->object, "sections[%i].characteristics", i);

    set_integer(section->SizeOfRawData,
        pe->object, "sections[%i].raw_data_size", i);

    set_integer(section->PointerToRawData,
        pe->object, "sections[%i].raw_data_offset", i);

    set_integer(section->VirtualAddress,
        pe->object, "sections[%i].virtual_address", i);

    set_integer(
        section->Misc.VirtualSize,
        pe->object, "sections[%i].virtual_size", i);

    section++;
  }
}


//
// Given a posix timestamp argument, make sure not_before <= arg <= not_after
//

define_function(valid_on)
{
  int64_t timestamp = integer_argument(1);

  YR_OBJECT_INTEGER* not_before = (YR_OBJECT_INTEGER*)
      yr_object_lookup_field(parent(), "not_before");

  YR_OBJECT_INTEGER* not_after = (YR_OBJECT_INTEGER*)
      yr_object_lookup_field(parent(), "not_after");

  if (IS_UNDEFINED(not_before->value) ||
      IS_UNDEFINED(not_after->value))
  {
    return_integer(UNDEFINED);
  }

  return_integer(timestamp >= not_before->value  &&
                 timestamp <= not_after->value);
}


define_function(section_index)
{
  YR_OBJECT* module = module();
  SIZED_STRING* sect;
  char* name = string_argument(1);

  int64_t n = get_integer(module, "number_of_sections");
  int64_t i;

  if (n == UNDEFINED)
    return_integer(UNDEFINED);

  for (i = 0; i < n; i++)
  {
    sect = get_string(module, "sections[%i].name", i);
    if (strcmp(name, sect->c_string) == 0)
      return_integer(i);
  }

  return_integer(UNDEFINED);
}


define_function(exports)
{
  char* function_name = string_argument(1);

  YR_OBJECT* module = module();
  PE* pe = (PE*) module->data;

  PIMAGE_DATA_DIRECTORY directory;
  PIMAGE_EXPORT_DIRECTORY exports;
  DWORD* names;

  char* name;
  int i;
  uint64_t offset;

  // If not a PE file, return UNDEFINED

  if (pe == NULL)
    return_integer(UNDEFINED);

  directory = pe_get_directory_entry(pe, IMAGE_DIRECTORY_ENTRY_EXPORT);

  // If the PE doesn't export any functions, return FALSE

  if (directory->VirtualAddress == 0)
    return_integer(0);

  offset = pe_rva_to_offset(pe, directory->VirtualAddress);

  if (offset == 0 ||
      offset >= pe->data_size)
    return_integer(0);

  exports = (PIMAGE_EXPORT_DIRECTORY)(pe->data + offset);

  offset = pe_rva_to_offset(pe, exports->AddressOfNames);

  if (offset == 0 ||
      offset + exports->NumberOfNames * sizeof(DWORD) > pe->data_size)
    return_integer(0);

  names = (DWORD*)(pe->data + offset);

  for (i = 0; i < exports->NumberOfNames; i++)
  {
    offset = pe_rva_to_offset(pe, names[i]);

    if (offset == 0 || offset >= pe->data_size)
      return_integer(0);

    name = (char*)(pe->data + offset);

    if (strncmp(name, function_name, pe->data_size - offset) == 0)
      return_integer(1);
  }

  return_integer(0);
}


#if defined(HAVE_LIBCRYPTO)

//
// Generate an import hash:
// https://www.mandiant.com/blog/tracking-malware-import-hashing/
// It is important to make duplicates of the strings as we don't want
// to alter the contents of the parsed import structures.
//

define_function(imphash)
{
  YR_OBJECT* module = module();
  IMPORTED_DLL* dll = NULL;
  IMPORTED_FUNCTION* func = NULL;

  MD5_CTX ctx;

  unsigned char digest[MD5_DIGEST_LENGTH];
  char digest_ascii[MD5_DIGEST_LENGTH * 2 + 1];
  int first = TRUE;

  PE* pe = (PE*) module->data;

  // If not a PE, return 0.

  if (!pe)
    return_string(UNDEFINED);

  MD5_Init(&ctx);

  dll = pe->imported_dlls;

  while (dll)
  {
    size_t dll_name_len;

    // If extension is 'ocx', 'sys' or 'dll', chop it.

    char* ext = strstr(dll->name, ".");

    if (ext && (strncasecmp(ext, ".ocx", 4) == 0 ||
                strncasecmp(ext, ".sys", 4) == 0 ||
                strncasecmp(ext, ".dll", 4) == 0))
    {
      dll_name_len = (ext - dll->name);
    }
    else
    {
      dll_name_len = strlen(dll->name);
    }

    // Allocate a new string to hold the dll name.

    char* dll_name = (char *) yr_malloc(dll_name_len + 1);
    strlcpy(dll_name, dll->name, dll_name_len + 1);

    func = dll->functions;

    while (func)
    {
      size_t final_name_len = dll_name_len + strlen(func->name) + 1;

      if (!first)
        final_name_len++;   // Additional byte to accommodate the extra comma

      char* final_name = (char*) yr_malloc(final_name_len + 1);

      if (final_name == NULL)
        break;

      sprintf(final_name, first ? "%s.%s": ",%s.%s", dll_name, func->name);

      // Lowercase the whole thing.

      for (int i = 0; i < final_name_len; i++)
        final_name[i] = tolower(final_name[i]);

      MD5_Update(&ctx, final_name, final_name_len);

      yr_free(final_name);

      func = func->next;
      first = FALSE;
    }

    yr_free(dll_name);
    dll = dll->next;
  }

  MD5_Final(digest, &ctx);

  // Transform the binary digest to ascii

  for (int i = 0; i < MD5_DIGEST_LENGTH; i++)
  {
    sprintf(digest_ascii + (i * 2), "%02x", digest[i]);
  }

  digest_ascii[MD5_DIGEST_LENGTH * 2] = '\0';

  return_string(digest_ascii);
}

#endif  // defined(HAVE_LIBCRYPTO)


define_function(imports)
{
  char* dll_name = string_argument(1);
  char* function_name = string_argument(2);

  YR_OBJECT* module = module();
  PE* pe = (PE*) module->data;

  IMPORTED_DLL* imported_dll = NULL;
  IMPORTED_FUNCTION* imported_func = NULL;

  if (!pe)
    return_integer(UNDEFINED);

  imported_dll = pe->imported_dlls;

  while (imported_dll != NULL)
  {
    if (strcasecmp(imported_dll->name, dll_name) == 0)
    {
      imported_func = imported_dll->functions;

      while (imported_func != NULL)
      {
        if (strcasecmp(imported_func->name, function_name) == 0)
          return_integer(1);

        imported_func = imported_func->next;
      }
    }
    imported_dll = imported_dll->next;
  }

  return_integer(0);
}


define_function(locale)
{
  int64_t n;
  uint64_t rsrc_language;
  uint64_t locale = integer_argument(1);

  YR_OBJECT* module = module();
  PE* pe = (PE*) module->data;

  // If not a PE file, return UNDEFINED
  if (pe == NULL)
    return_integer(UNDEFINED);

  n = get_integer(module, "number_of_resources");
  for (int i = 0; i < n; i++)
  {
    rsrc_language = get_integer(module, "resources[%i].language", i);
    if ((rsrc_language & 0xFFFF) == locale)
      return_integer(1);
  }

  return_integer(0);
}


define_function(language)
{
  int64_t n;
  uint64_t rsrc_language;
  uint64_t language = integer_argument(1);

  YR_OBJECT* module = module();
  PE* pe = (PE*) module->data;

  // If not a PE file, return UNDEFINED
  if (pe == NULL)
    return_integer(UNDEFINED);

  n = get_integer(module, "number_of_resources");
  for (int i = 0; i < n; i++)
  {
    rsrc_language = get_integer(module, "resources[%i].language", i);
    if ((rsrc_language & 0xFF) == language)
      return_integer(1);
  }

  return_integer(0);
}


begin_declarations;

  declare_integer("MACHINE_I386");
  declare_integer("MACHINE_AMD64");

  declare_integer("SUBSYSTEM_UNKNOWN");
  declare_integer("SUBSYSTEM_NATIVE");
  declare_integer("SUBSYSTEM_WINDOWS_GUI");
  declare_integer("SUBSYSTEM_WINDOWS_CUI");
  declare_integer("SUBSYSTEM_OS2_CUI");
  declare_integer("SUBSYSTEM_POSIX_CUI");
  declare_integer("SUBSYSTEM_NATIVE_WINDOWS");

  declare_integer("RELOCS_STRIPPED");
  declare_integer("EXECUTABLE_IMAGE");
  declare_integer("LINE_NUMS_STRIPPED");
  declare_integer("LOCAL_SYMS_STRIPPED");
  declare_integer("AGGRESIVE_WS_TRIM");
  declare_integer("LARGE_ADDRESS_AWARE");
  declare_integer("BYTES_REVERSED_LO");
  declare_integer("32BIT_MACHINE");
  declare_integer("DEBUG_STRIPPED");
  declare_integer("REMOVABLE_RUN_FROM_SWAP");
  declare_integer("NET_RUN_FROM_SWAP");
  declare_integer("SYSTEM");
  declare_integer("DLL");
  declare_integer("UP_SYSTEM_ONLY");
  declare_integer("BYTES_REVERSED_HI");

  declare_integer("machine");
  declare_integer("number_of_sections");
  declare_integer("timestamp");
  declare_integer("characteristics");

  declare_integer("entry_point");
  declare_integer("image_base");

  declare_string_dictionary("version_info");

  begin_struct("linker_version");
    declare_integer("major");
    declare_integer("minor");
  end_struct("linker_version");

  begin_struct("os_version");
    declare_integer("major");
    declare_integer("minor");
  end_struct("os_version");

  begin_struct("image_version");
    declare_integer("major");
    declare_integer("minor");
  end_struct("image_version");

  begin_struct("subsystem_version");
    declare_integer("major");
    declare_integer("minor");
  end_struct("subsystem_version");

  declare_integer("subsystem");

  begin_struct_array("sections");
    declare_string("name");
    declare_integer("characteristics");
    declare_integer("virtual_address");
    declare_integer("virtual_size");
    declare_integer("raw_data_offset");
    declare_integer("raw_data_size");
  end_struct_array("sections");

  begin_struct("rich_signature");
    declare_integer("offset");
    declare_integer("length");
    declare_integer("key");
    declare_string("raw_data");
    declare_string("clear_data");
  end_struct("rich_signature");

  #if defined(HAVE_LIBCRYPTO)
  declare_function("imphash", "", "s", imphash);
  #endif

  declare_function("section_index", "s", "i", section_index);
  declare_function("exports", "s", "i", exports);
  declare_function("imports", "ss", "i", imports);
  declare_function("locale", "i", "i", locale);
  declare_function("language", "i", "i", language);

  declare_integer("resource_timestamp")
  declare_integer("resource_major_version")
  declare_integer("resource_minor_version")
  begin_struct_array("resources");
    declare_integer("type")
    declare_integer("id")
    declare_integer("language")
    declare_integer("size")
    declare_string("data")
  end_struct_array("resources");
  declare_integer("number_of_resources");

  #if defined(HAVE_LIBCRYPTO)
  begin_struct_array("signatures");
    declare_string("issuer");
    declare_string("subject");
    declare_integer("version");
    declare_string("algorithm");
    declare_string("serial");
    declare_integer("not_before");
    declare_integer("not_after");
    declare_function("valid_on", "i", "i", valid_on);
  end_struct_array("signatures");
  declare_integer("number_of_signatures");
  #endif

end_declarations;


int module_initialize(
    YR_MODULE* module)
{
  return ERROR_SUCCESS;
}


int module_finalize(
    YR_MODULE* module)
{
  return ERROR_SUCCESS;
}


int module_load(
    YR_SCAN_CONTEXT* context,
    YR_OBJECT* module_object,
    void* module_data,
    size_t module_data_size)
{
  set_integer(
      IMAGE_FILE_MACHINE_I386, module_object,
      "MACHINE_I386");
  set_integer(
      IMAGE_FILE_MACHINE_AMD64, module_object,
      "MACHINE_AMD64");

  set_integer(
      IMAGE_SUBSYSTEM_UNKNOWN, module_object,
      "SUBSYSTEM_UNKNOWN");
  set_integer(
      IMAGE_SUBSYSTEM_NATIVE, module_object,
      "SUBSYSTEM_NATIVE");
  set_integer(
      IMAGE_SUBSYSTEM_WINDOWS_GUI, module_object,
      "SUBSYSTEM_WINDOWS_GUI");
  set_integer(
      IMAGE_SUBSYSTEM_WINDOWS_CUI, module_object,
      "SUBSYSTEM_WINDOWS_CUI");
  set_integer(
      IMAGE_SUBSYSTEM_OS2_CUI, module_object,
      "SUBSYSTEM_OS2_CUI");
  set_integer(
      IMAGE_SUBSYSTEM_POSIX_CUI, module_object,
      "SUBSYSTEM_POSIX_CUI");
  set_integer(
      IMAGE_SUBSYSTEM_NATIVE_WINDOWS, module_object,
      "SUBSYSTEM_NATIVE_WINDOWS");

  set_integer(
      IMAGE_FILE_RELOCS_STRIPPED, module_object,
      "RELOCS_STRIPPED");
  set_integer(
      IMAGE_FILE_EXECUTABLE_IMAGE, module_object,
      "EXECUTABLE_IMAGE");
  set_integer(
      IMAGE_FILE_LINE_NUMS_STRIPPED, module_object,
      "LINE_NUMS_STRIPPED");
  set_integer(
      IMAGE_FILE_LOCAL_SYMS_STRIPPED, module_object,
      "LOCAL_SYMS_STRIPPED");
  set_integer(
      IMAGE_FILE_AGGRESIVE_WS_TRIM, module_object,
      "AGGRESIVE_WS_TRIM");
  set_integer(
      IMAGE_FILE_LARGE_ADDRESS_AWARE, module_object,
      "LARGE_ADDRESS_AWARE");
  set_integer(
      IMAGE_FILE_BYTES_REVERSED_LO, module_object,
      "BYTES_REVERSED_LO");
  set_integer(
      IMAGE_FILE_32BIT_MACHINE, module_object,
      "32BIT_MACHINE");
  set_integer(
      IMAGE_FILE_DEBUG_STRIPPED, module_object,
      "DEBUG_STRIPPED");
  set_integer(
      IMAGE_FILE_REMOVABLE_RUN_FROM_SWAP, module_object,
      "REMOVABLE_RUN_FROM_SWAP");
  set_integer(
      IMAGE_FILE_NET_RUN_FROM_SWAP, module_object,
      "NET_RUN_FROM_SWAP");
  set_integer(
      IMAGE_FILE_SYSTEM, module_object,
      "SYSTEM");
  set_integer(
      IMAGE_FILE_DLL, module_object,
      "DLL");
  set_integer(
      IMAGE_FILE_UP_SYSTEM_ONLY, module_object,
      "UP_SYSTEM_ONLY");
  set_integer(
      IMAGE_FILE_BYTES_REVERSED_HI, module_object,
      "BYTES_REVERSED_HI");

  YR_MEMORY_BLOCK* block;

  foreach_memory_block(context, block)
  {
    PIMAGE_NT_HEADERS32 pe_header = pe_get_header(block->data, block->size);

    if (pe_header != NULL)
    {
      // Ignore DLLs while scanning a process

      if (!(context->flags & SCAN_FLAGS_PROCESS_MEMORY) ||
          !(pe_header->FileHeader.Characteristics & IMAGE_FILE_DLL))
      {
        PE* pe = (PE*) yr_malloc(sizeof(PE));

        if (pe == NULL)
          return ERROR_INSUFICIENT_MEMORY;

        pe->data = block->data;
        pe->data_size = block->size;
        pe->header = pe_header;
        pe->object = module_object;
        pe->resources = 0;

        module_object->data = pe;

        pe_parse_header(pe, block->base, context->flags);
        pe_parse_rich_signature(pe, block->base);

        #if defined(HAVE_LIBCRYPTO)
        pe_parse_certificates(pe);
        #endif

        pe->imported_dlls = pe_parse_imports(pe);

        break;
      }
    }
  }

  return ERROR_SUCCESS;
}


int module_unload(YR_OBJECT* module_object)
{
  IMPORTED_DLL* dll = NULL;
  IMPORTED_DLL* next_dll = NULL;
  IMPORTED_FUNCTION* func = NULL;
  IMPORTED_FUNCTION* next_func = NULL;

  PE* pe = (PE *) module_object->data;

  if (pe == NULL)
    return ERROR_SUCCESS;

  dll = pe->imported_dlls;

  while (dll)
  {
    func = dll->functions;

    while (func)
    {
      next_func = func->next;
      yr_free(func);
      func = next_func;
    }

    next_dll = dll->next;
    yr_free(dll);
    dll = next_dll;
  }

  yr_free(pe);

  return ERROR_SUCCESS;
}<|MERGE_RESOLUTION|>--- conflicted
+++ resolved
@@ -574,16 +574,7 @@
         strlcpy_w(key, string->Key, sizeof(key));
         strlcpy_w(value, string_value, sizeof(value));
 
-<<<<<<< HEAD
         set_string(value, pe->object, "version_info[%s]", key);
-=======
-        while (struct_fits_in_pe(pe, string, VERSION_INFO) &&
-               string < string_table)
-        {
-          char* string_value = (char*) ADD_OFFSET(
-              string,
-              sizeof(VERSION_INFO) + 2 * (strlen_w(string->Key) + 1));
->>>>>>> 82a42129
 
         if (string->Length == 0)
           break;
@@ -591,14 +582,14 @@
         string = ADD_OFFSET(string, string->Length);
       }
 
-      if (string_table->Length == 0)
+      if (!struct_fits_in_pe(pe, string_table, VERSION_INFO) ||
+          string_table->Length == 0)
         break;
     }
   }
 }
 
 
-<<<<<<< HEAD
 int pe_collect_resources(
     PIMAGE_RESOURCE_DATA_ENTRY rsrc_data,
     int rsrc_type,
@@ -609,13 +600,6 @@
     size_t offset = pe_rva_to_offset(pe, rsrc_data->OffsetToData);
     if (offset == 0 || !fits_in_pe(pe, offset, rsrc_data->Size))
       return RESOURCE_CALLBACK_CONTINUE;
-=======
-        if (!struct_fits_in_pe(pe, string_table, VERSION_INFO) ||
-            string_table->Length == 0)
-          break;
-      }
-    }
->>>>>>> 82a42129
 
     set_integer(rsrc_type, pe->object, "resources[%i].type", pe->resources);
     set_integer(rsrc_id, pe->object, "resources[%i].id", pe->resources);
