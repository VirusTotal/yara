/*
Copyright (c) 2014. The YARA Authors. All Rights Reserved.

Licensed under the Apache License, Version 2.0 (the "License");
you may not use this file except in compliance with the License.
You may obtain a copy of the License at

   http://www.apache.org/licenses/LICENSE-2.0

Unless required by applicable law or agreed to in writing, software
distributed under the License is distributed on an "AS IS" BASIS,
WITHOUT WARRANTIES OR CONDITIONS OF ANY KIND, either express or implied.
See the License for the specific language governing permissions and
limitations under the License.
*/

#define _GNU_SOURCE

#include <stdio.h>
#include <ctype.h>
#include <time.h>
#include <config.h>

#if defined(HAVE_LIBCRYPTO)
#include <openssl/md5.h>
#include <openssl/sha.h>
#include <openssl/safestack.h>
#include <openssl/asn1.h>
#include <openssl/bio.h>
#include <openssl/pkcs7.h>
#include <openssl/x509.h>
#endif

#include <yara/pe.h>
#include <yara/modules.h>
#include <yara/mem.h>
#include <yara/strutils.h>

#include "pe_utils.c"

#define MODULE_NAME pe

// http://msdn.microsoft.com/en-us/library/ms648009(v=vs.85).aspx
#define RESOURCE_TYPE_CURSOR       1
#define RESOURCE_TYPE_BITMAP       2
#define RESOURCE_TYPE_ICON         3
#define RESOURCE_TYPE_MENU         4
#define RESOURCE_TYPE_DIALOG       5
#define RESOURCE_TYPE_STRING       6
#define RESOURCE_TYPE_FONTDIR      7
#define RESOURCE_TYPE_FONT         8
#define RESOURCE_TYPE_ACCELERATOR  9
#define RESOURCE_TYPE_RCDATA       10
#define RESOURCE_TYPE_MESSAGETABLE 11
#define RESOURCE_TYPE_GROUP_CURSOR 12 // MAKEINTRESOURCE((ULONG_PTR)(RT_CURSOR) + 11)
#define RESOURCE_TYPE_GROUP_ICON   14 // MAKEINTRESOURCE((ULONG_PTR)(RT_ICON) + 11)
#define RESOURCE_TYPE_VERSION      16
#define RESOURCE_TYPE_DLGINCLUDE   17
#define RESOURCE_TYPE_PLUGPLAY     19
#define RESOURCE_TYPE_VXD          20
#define RESOURCE_TYPE_ANICURSOR    21
#define RESOURCE_TYPE_ANIICON      22
#define RESOURCE_TYPE_HTML         23
#define RESOURCE_TYPE_MANIFEST     24


#define RESOURCE_CALLBACK_CONTINUE   0
#define RESOURCE_CALLBACK_ABORT      1


#define RESOURCE_ITERATOR_FINISHED   0
#define RESOURCE_ITERATOR_ABORTED    1


#define MAX_PE_SECTIONS              96
#define MAX_PE_IMPORTS               16384
#define MAX_PE_EXPORTS               65535


#define IS_RESOURCE_SUBDIRECTORY(entry) \
    ((entry)->OffsetToData & 0x80000000)


#define RESOURCE_OFFSET(entry) \
    ((entry)->OffsetToData & 0x7FFFFFFF)


#define IS_64BITS_PE(pe) \
    (pe->header64->OptionalHeader.Magic == IMAGE_NT_OPTIONAL_HDR64_MAGIC)


#define available_space(pe, pointer) \
    (pe->data + pe->data_size - (uint8_t*)(pointer))


#define fits_in_pe(pe, pointer, size) \
    ((size_t) size <= pe->data_size && \
     (uint8_t*) (pointer) >= pe->data && \
     (uint8_t*) (pointer) <= pe->data + pe->data_size - size)


#define struct_fits_in_pe(pe, pointer, struct_type) \
    fits_in_pe(pe, pointer, sizeof(struct_type))


typedef int (*RESOURCE_CALLBACK_FUNC) ( \
     PIMAGE_RESOURCE_DATA_ENTRY rsrc_data, \
     int rsrc_type, \
     int rsrc_id, \
     int rsrc_language, \
     uint8_t* type_string, \
     uint8_t* name_string, \
     uint8_t* lang_string, \
     void* cb_data);


//
// Imports are stored in a linked list. Each node (IMPORTED_DLL) contains the
// name of the DLL and a pointer to another linked list of IMPORTED_FUNCTION
// structures containing the names of imported functions.
//

typedef struct _IMPORTED_DLL
{
  char *name;

  struct _IMPORTED_FUNCTION *functions;
  struct _IMPORTED_DLL *next;

} IMPORTED_DLL, *PIMPORTED_DLL;


typedef struct _IMPORTED_FUNCTION
{
  char *name;
  uint8_t has_ordinal;
  uint16_t ordinal;

  struct _IMPORTED_FUNCTION *next;

} IMPORTED_FUNCTION, *PIMPORTED_FUNCTION;


typedef struct _PE
{
  uint8_t* data;
  size_t data_size;

  union {
    PIMAGE_NT_HEADERS32 header;
    PIMAGE_NT_HEADERS64 header64;
  };

  YR_OBJECT* object;
  IMPORTED_DLL* imported_dlls;
  uint32_t resources;

} PE;


int wide_string_fits_in_pe(
    PE* pe,
    char* data)
{
  size_t i = 0;
  size_t space_left = available_space(pe, data);

  while (space_left >= 2)
  {
    if (data[i] == 0 && data[i + 1] == 0)
      return 1;
    space_left -= 2;
    i += 2;
  }

  return 0;
}


PIMAGE_NT_HEADERS32 pe_get_header(
    uint8_t* data,
    size_t data_size)
{
  PIMAGE_DOS_HEADER mz_header;
  PIMAGE_NT_HEADERS32 pe_header;

  size_t headers_size = 0;

  if (data_size < sizeof(IMAGE_DOS_HEADER))
    return NULL;

  mz_header = (PIMAGE_DOS_HEADER) data;

  if (mz_header->e_magic != IMAGE_DOS_SIGNATURE)
    return NULL;

  if (mz_header->e_lfanew < 0)
    return NULL;

  headers_size = mz_header->e_lfanew + \
                 sizeof(pe_header->Signature) + \
                 sizeof(IMAGE_FILE_HEADER);

  if (data_size < headers_size)
    return NULL;

  pe_header = (PIMAGE_NT_HEADERS32) (data + mz_header->e_lfanew);

  headers_size += pe_header->FileHeader.SizeOfOptionalHeader;

  if (pe_header->Signature == IMAGE_NT_SIGNATURE &&
      (pe_header->FileHeader.Machine == IMAGE_FILE_MACHINE_UNKNOWN ||
       pe_header->FileHeader.Machine == IMAGE_FILE_MACHINE_AM33 ||
       pe_header->FileHeader.Machine == IMAGE_FILE_MACHINE_AMD64 ||
       pe_header->FileHeader.Machine == IMAGE_FILE_MACHINE_ARM ||
       pe_header->FileHeader.Machine == IMAGE_FILE_MACHINE_ARMNT ||
       pe_header->FileHeader.Machine == IMAGE_FILE_MACHINE_ARM64 ||
       pe_header->FileHeader.Machine == IMAGE_FILE_MACHINE_EBC ||
       pe_header->FileHeader.Machine == IMAGE_FILE_MACHINE_I386 ||
       pe_header->FileHeader.Machine == IMAGE_FILE_MACHINE_IA64 ||
       pe_header->FileHeader.Machine == IMAGE_FILE_MACHINE_M32R ||
       pe_header->FileHeader.Machine == IMAGE_FILE_MACHINE_MIPS16 ||
       pe_header->FileHeader.Machine == IMAGE_FILE_MACHINE_MIPSFPU ||
       pe_header->FileHeader.Machine == IMAGE_FILE_MACHINE_MIPSFPU16 ||
       pe_header->FileHeader.Machine == IMAGE_FILE_MACHINE_POWERPC ||
       pe_header->FileHeader.Machine == IMAGE_FILE_MACHINE_POWERPCFP ||
       pe_header->FileHeader.Machine == IMAGE_FILE_MACHINE_R4000 ||
       pe_header->FileHeader.Machine == IMAGE_FILE_MACHINE_SH3 ||
       pe_header->FileHeader.Machine == IMAGE_FILE_MACHINE_SH3DSP ||
       pe_header->FileHeader.Machine == IMAGE_FILE_MACHINE_SH4 ||
       pe_header->FileHeader.Machine == IMAGE_FILE_MACHINE_SH5 ||
       pe_header->FileHeader.Machine == IMAGE_FILE_MACHINE_THUMB ||
       pe_header->FileHeader.Machine == IMAGE_FILE_MACHINE_WCEMIPSV2) &&
      data_size > headers_size)
  {
    return pe_header;
  }
  else
  {
    return NULL;
  }
}


// Parse the rich signature.
// http://www.ntcore.com/files/richsign.htm

void pe_parse_rich_signature(
    PE* pe,
    size_t base_address)
{
  PIMAGE_DOS_HEADER mz_header;
  PIMAGE_NT_HEADERS32 pe_header;
  PRICH_SIGNATURE rich_signature;
  DWORD* rich_ptr;

  BYTE* raw_data = NULL;
  BYTE* clear_data = NULL;
  size_t headers_size = 0;
  size_t rich_len = 0;

  if (pe->data_size < sizeof(IMAGE_DOS_HEADER))
    return;

  mz_header = (PIMAGE_DOS_HEADER) pe->data;

  if (mz_header->e_magic != IMAGE_DOS_SIGNATURE)
    return;

  if (mz_header->e_lfanew < 0)
    return;

  headers_size = mz_header->e_lfanew + \
                 sizeof(pe_header->Signature) + \
                 sizeof(IMAGE_FILE_HEADER);

  if (pe->data_size < headers_size)
    return;

  // From offset 0x80 until the start of the PE header should be the Rich
  // signature. The three key values must all be equal and the first dword
  // XORs to "DanS". Then walk the buffer looking for "Rich" which marks the
  // end. Technically the XOR key should be right after "Rich" but it's not
  // important.

  rich_signature = (PRICH_SIGNATURE) (pe->data + 0x80);

  if (rich_signature->key1 != rich_signature->key2 ||
      rich_signature->key2 != rich_signature->key3 ||
      (rich_signature->dans ^ rich_signature->key1) != RICH_DANS)
  {
    return;
  }

  for (rich_ptr = (DWORD*) rich_signature;
       rich_ptr <= (DWORD*) (pe->data + headers_size);
       rich_ptr++)
  {
    if (*rich_ptr == RICH_RICH)
    {
      // Multiple by 4 because we are counting in DWORDs.
      rich_len = (rich_ptr - (DWORD*) rich_signature) * 4;
      raw_data = (BYTE*) yr_malloc(rich_len);

      if (!raw_data)
        return;

      memcpy(raw_data, rich_signature, rich_len);

      set_integer(
          base_address + 0x80, pe->object, "rich_signature.offset");

      set_integer(
          rich_len, pe->object, "rich_signature.length");

      set_integer(
          rich_signature->key1, pe->object, "rich_signature.key");

      break;
    }
  }

  // Walk the entire block and apply the XOR key.
  if (raw_data)
  {
    clear_data = (BYTE*) yr_malloc(rich_len);

    if (!clear_data)
    {
      yr_free(raw_data);
      return;
    }

    // Copy the entire block here to be XORed.
    memcpy(clear_data, raw_data, rich_len);

    for (rich_ptr = (DWORD*) clear_data;
         rich_ptr < (DWORD*) (clear_data + rich_len);
         rich_ptr++)
    {
      *rich_ptr ^= rich_signature->key1;
    }

    set_sized_string(
        (char*) raw_data, rich_len, pe->object, "rich_signature.raw_data");

    set_sized_string(
        (char*) clear_data, rich_len, pe->object, "rich_signature.clear_data");

    yr_free(raw_data);
    yr_free(clear_data);
    return;
  }

  return;
}


PIMAGE_DATA_DIRECTORY pe_get_directory_entry(
    PE* pe,
    int entry)
{
  PIMAGE_DATA_DIRECTORY result;

  if (IS_64BITS_PE(pe))
    result = &pe->header64->OptionalHeader.DataDirectory[entry];
  else
    result = &pe->header->OptionalHeader.DataDirectory[entry];

  return result;
}


int64_t pe_rva_to_offset(
    PE* pe,
    uint64_t rva)
{
  PIMAGE_SECTION_HEADER section = IMAGE_FIRST_SECTION(pe->header);

  DWORD section_rva = 0;
  DWORD section_offset = 0;
  DWORD section_raw_size = 0;

  int64_t result;

  int i = 0;

  while(i < yr_min(pe->header->FileHeader.NumberOfSections, MAX_PE_SECTIONS))
  {
    if (struct_fits_in_pe(pe, section, IMAGE_SECTION_HEADER))
    {
      if (rva >= section->VirtualAddress &&
          section_rva <= section->VirtualAddress)
      {
        section_rva = section->VirtualAddress;
        section_offset = section->PointerToRawData;
        section_raw_size = section->SizeOfRawData;
      }

      section++;
      i++;
    }
    else
    {
      return -1;
    }
  }

  // Many sections, have a raw (on disk) size smaller than their in-memory size.
  // Check for rva's that map to this sparse space, and therefore have no valid
  // associated file offset.

  if ((rva - section_rva) >= section_raw_size)
    return -1;

  result = section_offset + (rva - section_rva);

  // Check that the offset fits within the file.
  if (result >= pe->data_size)
    return -1;

  return result;
}


// Return a pointer to the resource directory string or NULL.
// The callback function will parse this and call set_sized_string().
// The pointer is guranteed to have enough space to contain the entire string.

uint8_t* parse_resource_name(
    PE* pe,
    uint8_t* rsrc_data,
    PIMAGE_RESOURCE_DIRECTORY_ENTRY entry)
{

  // If high bit is set it is an offset relative to rsrc_data, which contains
  // a resource directory string.

  if (entry->Name & 0x80000000)
  {
    DWORD length;

    uint8_t* rsrc_str_ptr = rsrc_data + (entry->Name & 0x7FFFFFFF);

    // A resource directory string is 2 bytes for a string and then a variable
    // length Unicode string. Make sure we at least have two bytes.

    if (!fits_in_pe(pe, rsrc_str_ptr, 2))
      return NULL;

    length = *rsrc_str_ptr;

    // Move past the length and make sure we have enough bytes for the string.
    if (!fits_in_pe(pe, rsrc_str_ptr + 2, length * 2))
      return NULL;

    return rsrc_str_ptr;
  }

  return NULL;
}


int _pe_iterate_resources(
    PE* pe,
    PIMAGE_RESOURCE_DIRECTORY resource_dir,
    uint8_t* rsrc_data,
    int rsrc_tree_level,
    int* type,
    int* id,
    int* language,
    uint8_t* type_string,
    uint8_t* name_string,
    uint8_t* lang_string,
    RESOURCE_CALLBACK_FUNC callback,
    void* callback_data)
{
  int i, result = RESOURCE_ITERATOR_FINISHED;
  int total_entries;

  PIMAGE_RESOURCE_DIRECTORY_ENTRY entry;

  // A few sanity checks to avoid corrupt files

  if (resource_dir->Characteristics != 0 ||
      resource_dir->NumberOfNamedEntries > 32768 ||
      resource_dir->NumberOfIdEntries > 32768)
  {
    return result;
  }

  total_entries = resource_dir->NumberOfNamedEntries +
                  resource_dir->NumberOfIdEntries;

  // The first directory entry is just after the resource directory,
  // by incrementing resource_dir we skip sizeof(resource_dir) bytes
  // and get a pointer to the end of the resource directory.

  entry = (PIMAGE_RESOURCE_DIRECTORY_ENTRY) (resource_dir + 1);

  for (i = 0; i < total_entries; i++)
  {
    if (!struct_fits_in_pe(pe, entry, IMAGE_RESOURCE_DIRECTORY_ENTRY))
    {
      return RESOURCE_ITERATOR_ABORTED;
    }

    switch(rsrc_tree_level)
    {
      case 0:
        *type = entry->Name;
        type_string = parse_resource_name(pe, rsrc_data, entry);
        break;
      case 1:
        *id = entry->Name;
        name_string = parse_resource_name(pe, rsrc_data, entry);
        break;
      case 2:
        *language = entry->Name;
        lang_string = parse_resource_name(pe, rsrc_data, entry);
        break;
    }

    if (IS_RESOURCE_SUBDIRECTORY(entry) && rsrc_tree_level < 2)
    {
      PIMAGE_RESOURCE_DIRECTORY directory = (PIMAGE_RESOURCE_DIRECTORY) \
          (rsrc_data + RESOURCE_OFFSET(entry));

      if (!struct_fits_in_pe(pe, directory, IMAGE_RESOURCE_DIRECTORY))
      {
        return RESOURCE_ITERATOR_ABORTED;
      }

      result = _pe_iterate_resources(
          pe,
          directory,
          rsrc_data,
          rsrc_tree_level + 1,
          type,
          id,
          language,
          type_string,
          name_string,
          lang_string,
          callback,
          callback_data);

      if (result == RESOURCE_ITERATOR_ABORTED)
        return RESOURCE_ITERATOR_ABORTED;
    }
    else
    {
      PIMAGE_RESOURCE_DATA_ENTRY data_entry = (PIMAGE_RESOURCE_DATA_ENTRY) \
          (rsrc_data + RESOURCE_OFFSET(entry));

      if (!struct_fits_in_pe(pe, data_entry, IMAGE_RESOURCE_DATA_ENTRY))
      {
        return RESOURCE_ITERATOR_ABORTED;
      }

      result = callback(
          data_entry,
          *type,
          *id,
          *language,
          type_string,
          name_string,
          lang_string,
          callback_data);

      if (result == RESOURCE_CALLBACK_ABORT)
        return RESOURCE_ITERATOR_ABORTED;
    }

    if (result == RESOURCE_ITERATOR_ABORTED)
      return result;

    entry++;
  }

  return RESOURCE_ITERATOR_FINISHED;
}


int pe_iterate_resources(
    PE* pe,
    RESOURCE_CALLBACK_FUNC callback,
    void* callback_data)
{
  int64_t offset;

  int type = -1;
  int id = -1;
  int language = -1;

  uint8_t* type_string = NULL;
  uint8_t* name_string = NULL;
  uint8_t* lang_string = NULL;

  PIMAGE_DATA_DIRECTORY directory = pe_get_directory_entry(
      pe, IMAGE_DIRECTORY_ENTRY_RESOURCE);

  if (directory->VirtualAddress != 0)
  {
    PIMAGE_RESOURCE_DIRECTORY rsrc_dir;

    offset = pe_rva_to_offset(pe, directory->VirtualAddress);

    if (offset < 0)
      return 0;

    rsrc_dir = (PIMAGE_RESOURCE_DIRECTORY) (pe->data + offset);

    if (struct_fits_in_pe(pe, rsrc_dir, IMAGE_RESOURCE_DIRECTORY))
    {
      set_integer(rsrc_dir->TimeDateStamp,
          pe->object,
          "resource_timestamp");

      set_integer(rsrc_dir->MajorVersion,
                  pe->object,
                  "resource_version.major");
      set_integer(rsrc_dir->MinorVersion,
                  pe->object,
                  "resource_version.minor");

      _pe_iterate_resources(
          pe,
          rsrc_dir,
          pe->data + offset,
          0,
          &type,
          &id,
          &language,
          type_string,
          name_string,
          lang_string,
          callback,
          callback_data);

      return 1;
    }
  }

  return 0;
}


// Align offset to a 32-bit boundary and add it to a pointer

#define ADD_OFFSET(ptr, offset) \
    (PVERSION_INFO) ((uint8_t*) (ptr) + ((offset + 3) & ~3))


void pe_parse_version_info(
    PIMAGE_RESOURCE_DATA_ENTRY rsrc_data,
    PE* pe)
{
  PVERSION_INFO version_info;

  int64_t version_info_offset = pe_rva_to_offset(pe, rsrc_data->OffsetToData);

  if (version_info_offset < 0)
    return;

  version_info = (PVERSION_INFO) (pe->data + version_info_offset);

  if (!struct_fits_in_pe(pe, version_info, VERSION_INFO))
    return;

  if (!fits_in_pe(pe, version_info->Key, sizeof("VS_VERSION_INFO") * 2))
    return;

  if (strcmp_w(version_info->Key, "VS_VERSION_INFO") != 0)
    return;

  version_info = ADD_OFFSET(
      version_info, sizeof(VERSION_INFO) + 86);

  while(fits_in_pe(pe, version_info->Key, sizeof("VarFileInfo") * 2) &&
        strcmp_w(version_info->Key, "VarFileInfo") == 0 &&
        version_info->Length != 0)
  {
    version_info = ADD_OFFSET(
        version_info,
        version_info->Length);
  }

  while(fits_in_pe(pe, version_info->Key, sizeof("StringFileInfo") * 2) &&
        strcmp_w(version_info->Key, "StringFileInfo") == 0 &&
        version_info->Length != 0)
  {
    PVERSION_INFO string_table = ADD_OFFSET(
        version_info,
        sizeof(VERSION_INFO) + 30);

    version_info = ADD_OFFSET(
        version_info,
        version_info->Length);

    while (struct_fits_in_pe(pe, string_table, VERSION_INFO) &&
           wide_string_fits_in_pe(pe, string_table->Key) &&
           string_table->Length != 0 &&
           string_table < version_info)
    {
      PVERSION_INFO string = ADD_OFFSET(
          string_table,
          sizeof(VERSION_INFO) + 2 * (strnlen_w(string_table->Key) + 1));

      string_table = ADD_OFFSET(
          string_table,
          string_table->Length);

      while (struct_fits_in_pe(pe, string, VERSION_INFO) &&
             wide_string_fits_in_pe(pe, string->Key) &&
             string->Length != 0 &&
             string < string_table)
      {
        if (string->ValueLength > 0)
        {
          char* string_value = (char*) ADD_OFFSET(string,
              sizeof(VERSION_INFO) + 2 * (strnlen_w(string->Key) + 1));

          if (wide_string_fits_in_pe(pe, string_value))
          {
            char key[64];
            char value[256];

            strlcpy_w(key, string->Key, sizeof(key));
            strlcpy_w(value, string_value, sizeof(value));

            set_string(value, pe->object, "version_info[%s]", key);
          }
        }

        string = ADD_OFFSET(string, string->Length);
      }
    }
  }
}


int pe_collect_resources(
    PIMAGE_RESOURCE_DATA_ENTRY rsrc_data,
    int rsrc_type,
    int rsrc_id,
    int rsrc_language,
    uint8_t* type_string,
    uint8_t* name_string,
    uint8_t* lang_string,
    PE* pe)
{
  DWORD length;

  int64_t offset = pe_rva_to_offset(pe, rsrc_data->OffsetToData);

  if (offset < 0 || !fits_in_pe(pe, pe->data + offset, rsrc_data->Size))
    return RESOURCE_CALLBACK_CONTINUE;

  set_integer(
        offset,
        pe->object,
        "resources[%i].offset",
        pe->resources);

  set_integer(
        rsrc_data->Size,
        pe->object,
        "resources[%i].length",
        pe->resources);

  if (type_string)
  {
    // Multiply by 2 because it is a Unicode string.
    length = ((DWORD) *type_string) * 2;
    type_string += 2;

    set_sized_string(
        (char*) type_string, length, pe->object,
        "resources[%i].type_string", pe->resources);
  }
  else
  {
    set_integer(
          rsrc_type,
          pe->object,
          "resources[%i].type",
          pe->resources);
  }

  if (name_string)
  {
    // Multiply by 2 because it is a Unicode string.
    length = ((DWORD) *name_string) * 2;
    name_string += 2;
    set_sized_string(
        (char*) name_string, length, pe->object,
        "resources[%i].name_string", pe->resources);
  }
  else
  {
    set_integer(
        rsrc_id,
        pe->object,
        "resources[%i].id",
        pe->resources);
  }

  if (lang_string)
  {
    // Multiply by 2 because it is a Unicode string.
    length = ((DWORD) *lang_string) * 2;
    lang_string += 2;
    set_sized_string(
        (char*) lang_string, length, pe->object,
        "resources[%i].language_string", pe->resources);
  }
  else
  {
    set_integer(
        rsrc_language,
        pe->object,
        "resources[%i].language",
        pe->resources);
  }

  // Resources we do extra parsing on
  if (rsrc_type == RESOURCE_TYPE_VERSION)
    pe_parse_version_info(rsrc_data, pe);

  pe->resources += 1;
  return RESOURCE_CALLBACK_CONTINUE;
}


IMPORTED_FUNCTION* pe_parse_import_descriptor(
    PE* pe,
    PIMAGE_IMPORT_DESCRIPTOR import_descriptor,
    char* dll_name)
{
  IMPORTED_FUNCTION* head = NULL;
  IMPORTED_FUNCTION* tail = NULL;

  int num_functions = 0;

  int64_t offset = pe_rva_to_offset(
      pe, import_descriptor->OriginalFirstThunk);

  // I've seen binaries where OriginalFirstThunk is zero. In this case
  // use FirstThunk.

  if (offset < 0)
    offset = pe_rva_to_offset(pe, import_descriptor->FirstThunk);

  if (offset < 0)
    return NULL;

  if (IS_64BITS_PE(pe))
  {
    PIMAGE_THUNK_DATA64 thunks64 = (PIMAGE_THUNK_DATA64)(pe->data + offset);

    while (struct_fits_in_pe(pe, thunks64, IMAGE_THUNK_DATA64) &&
           thunks64->u1.Ordinal != 0 && num_functions < MAX_PE_IMPORTS)
    {
      char* name = NULL;
      uint16_t ordinal = 0;
      uint8_t has_ordinal = 0;

      if (!(thunks64->u1.Ordinal & IMAGE_ORDINAL_FLAG64))
      {
        // If imported by name
        offset = pe_rva_to_offset(pe, thunks64->u1.Function);

        if (offset >= 0)
        {
          PIMAGE_IMPORT_BY_NAME import = (PIMAGE_IMPORT_BY_NAME) \
              (pe->data + offset);

          if (struct_fits_in_pe(pe, import, IMAGE_IMPORT_BY_NAME))
          {
            name = (char *) yr_strndup(
                (char*) import->Name,
                yr_min(available_space(pe, import->Name), 512));
          }
        }
      }
      else
      {
        // If imported by ordinal. Lookup the ordinal.
        name = ord_lookup(dll_name, thunks64->u1.Ordinal & 0xFFFF);
        // Also store the ordinal.
        ordinal = thunks64->u1.Ordinal & 0xFFFF;
        has_ordinal = 1;
      }

      if (name != NULL || has_ordinal == 1)
      {
        IMPORTED_FUNCTION* imported_func = (IMPORTED_FUNCTION*)
            yr_calloc(1, sizeof(IMPORTED_FUNCTION));

        if (imported_func == NULL)
          continue;

        imported_func->name = name;
        imported_func->ordinal = ordinal;
        imported_func->has_ordinal = has_ordinal;
        imported_func->next = NULL;

        if (head == NULL)
          head = imported_func;

        if (tail != NULL)
          tail->next = imported_func;

        tail = imported_func;
      }

      num_functions++;
      thunks64++;
    }
  }
  else
  {
    PIMAGE_THUNK_DATA32 thunks32 = (PIMAGE_THUNK_DATA32)(pe->data + offset);

    while (struct_fits_in_pe(pe, thunks32, IMAGE_THUNK_DATA32) &&
           thunks32->u1.Ordinal != 0 && num_functions < MAX_PE_IMPORTS)
    {
      char* name = NULL;
      uint16_t ordinal = 0;
      uint8_t has_ordinal = 0;

      if (!(thunks32->u1.Ordinal & IMAGE_ORDINAL_FLAG32))
      {
        // If imported by name
        offset = pe_rva_to_offset(pe, thunks32->u1.Function);

        if (offset >= 0)
        {
          PIMAGE_IMPORT_BY_NAME import = (PIMAGE_IMPORT_BY_NAME) \
              (pe->data + offset);

          if (struct_fits_in_pe(pe, import, IMAGE_IMPORT_BY_NAME))
          {
            name = (char *) yr_strndup(
                (char*) import->Name,
                yr_min(available_space(pe, import->Name), 512));
          }
        }
      }
      else
      {
        // If imported by ordinal. Lookup the ordinal.
        name = ord_lookup(dll_name, thunks32->u1.Ordinal & 0xFFFF);
        // Also store the ordinal.
        ordinal = thunks32->u1.Ordinal & 0xFFFF;
        has_ordinal = 1;
      }

      if (name != NULL || has_ordinal == 1)
      {
        IMPORTED_FUNCTION* imported_func = (IMPORTED_FUNCTION*)
            yr_calloc(1, sizeof(IMPORTED_FUNCTION));

        if (imported_func == NULL)
          continue;

        imported_func->name = name;
        imported_func->ordinal = ordinal;
        imported_func->has_ordinal = has_ordinal;
        imported_func->next = NULL;

        if (head == NULL)
          head = imported_func;

        if (tail != NULL)
          tail->next = imported_func;

        tail = imported_func;
      }

      num_functions++;
      thunks32++;
    }
  }

  return head;
}


int pe_valid_dll_name(
    const char* dll_name, size_t n)
{
  const char* c = dll_name;
  size_t l = 0;

  while (l < n && *c != '\0')
  {
    if ((*c >= 'a' && *c <= 'z') ||
        (*c >= 'A' && *c <= 'Z') ||
        (*c >= '0' && *c <= '9') ||
        (*c == '_' || *c == '.'))
    {
      c++;
      l++;
    }
    else
    {
      return FALSE;
    }
  }

  return (l > 0 && l < n);
}


//
// Walk the imports and collect relevant information. It is used in the
// "imports" function for comparison and in the "imphash" function for
// calculation.
//

IMPORTED_DLL* pe_parse_imports(
    PE* pe)
{
  int64_t offset;
  int num_imports = 0;

  IMPORTED_DLL* head = NULL;
  IMPORTED_DLL* tail = NULL;

  PIMAGE_IMPORT_DESCRIPTOR imports;

  PIMAGE_DATA_DIRECTORY directory = pe_get_directory_entry(
      pe, IMAGE_DIRECTORY_ENTRY_IMPORT);

  if (directory->VirtualAddress == 0)
    return NULL;

  offset = pe_rva_to_offset(pe, directory->VirtualAddress);

  if (offset < 0)
    return NULL;

  imports = (PIMAGE_IMPORT_DESCRIPTOR) \
      (pe->data + offset);

  while (struct_fits_in_pe(pe, imports, IMAGE_IMPORT_DESCRIPTOR) &&
         imports->Name != 0 && num_imports < MAX_PE_IMPORTS)
  {
    int64_t offset = pe_rva_to_offset(pe, imports->Name);

    if (offset >= 0)
    {
      IMPORTED_FUNCTION* functions;

      char* dll_name = (char *) (pe->data + offset);

      if (!pe_valid_dll_name(dll_name, pe->data_size - (size_t) offset))
        break;

      functions = pe_parse_import_descriptor(
          pe, imports, dll_name);

      if (functions != NULL)
      {
        IMPORTED_DLL* imported_dll = (IMPORTED_DLL*) yr_calloc(
            1, sizeof(IMPORTED_DLL));

        if (imported_dll != NULL)
        {
          imported_dll->name = yr_strdup(dll_name);;
          imported_dll->functions = functions;
          imported_dll->next = NULL;

          if (head == NULL)
            head = imported_dll;

          if (tail != NULL)
            tail->next = imported_dll;

          tail = imported_dll;
        }
      }
    }

    num_imports++;
    imports++;
  }

  return head;
}


#if defined(HAVE_LIBCRYPTO)

void pe_parse_certificates(
    PE* pe)
{
  int i, counter = 0;
  uint8_t* eod;

  PWIN_CERTIFICATE win_cert;

  PIMAGE_DATA_DIRECTORY directory = pe_get_directory_entry(
      pe, IMAGE_DIRECTORY_ENTRY_SECURITY);

  // directory->VirtualAddress is a file offset. Don't call pe_rva_to_offset().

  if (directory->VirtualAddress == 0 ||
      directory->VirtualAddress > pe->data_size ||
      directory->Size > pe->data_size ||
      directory->VirtualAddress + directory->Size > pe->data_size)
  {
    return;
  }

  // Store the end of directory, making comparisons easier.
  eod = pe->data + directory->VirtualAddress + directory->Size;

  win_cert = (PWIN_CERTIFICATE) \
      (pe->data + directory->VirtualAddress);

  //
  // Walk the directory, pulling out certificates.
  //
  // Make sure WIN_CERTIFICATE fits within the directory.
  // Make sure the Length specified fits within directory too.
  //
  // The docs say that the length is only for the Certificate, but the next
  // paragraph contradicts that. All the binaries I've seen have the Length
  // being the entire structure (Certificate included).
  //

  while (struct_fits_in_pe(pe, win_cert, WIN_CERTIFICATE) &&
         win_cert->Length > sizeof(WIN_CERTIFICATE) &&
         fits_in_pe(pe, win_cert, win_cert->Length) &&
         (uint8_t*) win_cert + sizeof(WIN_CERTIFICATE) < eod &&
         (uint8_t*) win_cert + win_cert->Length <= eod)
  {
    BIO* cert_bio;
    PKCS7* pkcs7;
    STACK_OF(X509)* certs;

    // Some sanity checks

    if (win_cert->Length == 0 ||
        (win_cert->Revision != WIN_CERT_REVISION_1_0 &&
         win_cert->Revision != WIN_CERT_REVISION_2_0))
    {
      break;
    }

    // Don't support legacy revision for now.
    // Make sure type is PKCS#7 too.

    if (win_cert->Revision != WIN_CERT_REVISION_2_0 ||
        win_cert->CertificateType != WIN_CERT_TYPE_PKCS_SIGNED_DATA)
    {
      uintptr_t end = (uintptr_t) ((uint8_t *) win_cert) + win_cert->Length;
      win_cert = (PWIN_CERTIFICATE) (end + (end % 8));

      continue;
    }

    cert_bio = BIO_new_mem_buf(win_cert->Certificate, win_cert->Length);

    if (!cert_bio)
      break;

    pkcs7 = d2i_PKCS7_bio(cert_bio, NULL);
    certs = PKCS7_get0_signers(pkcs7, NULL, 0);

    if (!certs)
    {
      BIO_free(cert_bio);
      PKCS7_free(pkcs7);
      break;
    }

    for (i = 0; i < sk_X509_num(certs); i++)
    {
      const char* sig_alg;
      char buffer[256];
      int bytes;

      ASN1_INTEGER* serial;

      X509* cert = sk_X509_value(certs, i);

      X509_NAME_oneline(
          X509_get_issuer_name(cert), buffer, sizeof(buffer));

      set_string(buffer, pe->object, "signatures[%i].issuer", counter);

      X509_NAME_oneline(
          X509_get_subject_name(cert), buffer, sizeof(buffer));

      set_string(buffer, pe->object, "signatures[%i].subject", counter);

      set_integer(
          X509_get_version(cert) + 1, // Versions are zero based, so add one.
          pe->object,
          "signatures[%i].version", counter);

      sig_alg = OBJ_nid2ln(OBJ_obj2nid(cert->sig_alg->algorithm));

      set_string(sig_alg, pe->object, "signatures[%i].algorithm", counter);

      serial = X509_get_serialNumber(cert);

      if (serial)
      {
        // ASN1_INTEGER can be negative (serial->type & V_ASN1_NEG_INTEGER),
        // in which case the serial number will be stored in 2's complement.
        //
        // Handle negative serial numbers, which are technically not allowed
        // by RFC5280, but do exist. An example binary which has a negative
        // serial number is: 4bfe05f182aa273e113db6ed7dae4bb8.
        //
        // Negative serial numbers are handled by calling i2c_ASN1_INTEGER()
        // with a NULL second parameter. This will return the size of the
        // buffer necessary to store the proper serial number.
        //
        // Do this even for positive serial numbers because it makes the code
        // cleaner and easier to read.

        bytes = i2c_ASN1_INTEGER(serial, NULL);

        // According to X.509 specification the maximum length for the serial
        // number is 20 octets.

        if (bytes > 0 && bytes <= 20)
        {
          // Now that we know the size of the serial number allocate enough
          // space to hold it, and use i2c_ASN1_INTEGER() one last time to
          // hold it in the allocated buffer.

          unsigned char* serial_bytes = (unsigned char*)  yr_malloc(bytes);

          if (serial_bytes != NULL)
          {
            bytes = i2c_ASN1_INTEGER(serial, &serial_bytes);

            // i2c_ASN1_INTEGER() moves the pointer as it writes into
            // serial_bytes. Move it back.

            serial_bytes -= bytes;

            // Also allocate space to hold the "common" string format:
            // 00:01:02:03:04...
            //
            // For each byte in the serial to convert to hexlified format we
            // need three bytes, two for the byte itself and one for colon.
            // The last one doesn't have the colon, but the extra byte is used
            // for the NULL terminator.

            char *serial_ascii = (char*) yr_malloc(bytes * 3);

            if (serial_ascii)
            {
              int j;

              for (j = 0; j < bytes; j++)
              {
                // Don't put the colon on the last one.
                if (j < bytes - 1)
                  snprintf(
                    (char*) serial_ascii + 3 * j, 4, "%02x:", serial_bytes[j]);
                else
                  snprintf(
                    (char*) serial_ascii + 3 * j, 3, "%02x", serial_bytes[j]);
              }

              set_string(
                  (char*) serial_ascii,
                  pe->object,
                  "signatures[%i].serial",
                  counter);

              yr_free(serial_ascii);
            }

            yr_free(serial_bytes);
          }
        }
      }

      time_t date_time = ASN1_get_time_t(X509_get_notBefore(cert));
      set_integer(date_time, pe->object, "signatures[%i].not_before", counter);

      date_time = ASN1_get_time_t(X509_get_notAfter(cert));
      set_integer(date_time, pe->object, "signatures[%i].not_after", counter);

      counter++;
    }

    uintptr_t end = (uintptr_t)((uint8_t *) win_cert) + win_cert->Length;
    win_cert = (PWIN_CERTIFICATE)(end + (end % 8));

    BIO_free(cert_bio);
    PKCS7_free(pkcs7);
    sk_X509_free(certs);
  }

  set_integer(counter, pe->object, "number_of_signatures");
}

#endif  // defined(HAVE_LIBCRYPTO)


void pe_parse_header(
    PE* pe,
    size_t base_address,
    int flags)
{
  PIMAGE_SECTION_HEADER section;

  char section_name[IMAGE_SIZEOF_SHORT_NAME + 1];
  int i, scount;

#define OptionalHeader(field) \
    (IS_64BITS_PE(pe) ? \
        pe->header64->OptionalHeader.field : \
        pe->header->OptionalHeader.field)

  set_integer(
      pe->header->FileHeader.Machine,
      pe->object, "machine");

  set_integer(
      pe->header->FileHeader.NumberOfSections,
      pe->object, "number_of_sections");

  set_integer(
      pe->header->FileHeader.TimeDateStamp,
      pe->object, "timestamp");

  set_integer(
      pe->header->FileHeader.Characteristics,
      pe->object, "characteristics");

  set_integer(
      flags & SCAN_FLAGS_PROCESS_MEMORY ?
        base_address + OptionalHeader(AddressOfEntryPoint) :
        pe_rva_to_offset(pe, OptionalHeader(AddressOfEntryPoint)),
      pe->object, "entry_point");

  set_integer(
      OptionalHeader(ImageBase),
      pe->object, "image_base");

  set_integer(
      OptionalHeader(MajorLinkerVersion),
      pe->object, "linker_version.major");

  set_integer(
      OptionalHeader(MinorLinkerVersion),
      pe->object, "linker_version.minor");

  set_integer(
      OptionalHeader(MajorOperatingSystemVersion),
      pe->object, "os_version.major");

  set_integer(
      OptionalHeader(MinorOperatingSystemVersion),
      pe->object, "os_version.minor");

  set_integer(
      OptionalHeader(MajorImageVersion),
      pe->object, "image_version.major");

  set_integer(
      OptionalHeader(MinorImageVersion),
      pe->object, "image_version.minor");

  set_integer(
      OptionalHeader(MajorSubsystemVersion),
      pe->object, "subsystem_version.major");

  set_integer(
      OptionalHeader(MinorSubsystemVersion),
      pe->object, "subsystem_version.minor");

  set_integer(
      OptionalHeader(Subsystem),
      pe->object, "subsystem");

  pe_iterate_resources(
      pe,
      (RESOURCE_CALLBACK_FUNC) pe_collect_resources,
      (void*) pe);

  set_integer(pe->resources, pe->object, "number_of_resources");

  section = IMAGE_FIRST_SECTION(pe->header);

  scount = yr_min(pe->header->FileHeader.NumberOfSections, MAX_PE_SECTIONS);

  for (i = 0; i < scount; i++)
  {
    if (!struct_fits_in_pe(pe, section, IMAGE_SECTION_HEADER))
      break;

    strncpy(section_name, (char*) section->Name, IMAGE_SIZEOF_SHORT_NAME);
    section_name[IMAGE_SIZEOF_SHORT_NAME] = '\0';

    set_string(
        section_name,
        pe->object, "sections[%i].name", i);

    set_integer(
        section->Characteristics,
        pe->object, "sections[%i].characteristics", i);

    set_integer(section->SizeOfRawData,
        pe->object, "sections[%i].raw_data_size", i);

    set_integer(section->PointerToRawData,
        pe->object, "sections[%i].raw_data_offset", i);

    set_integer(section->VirtualAddress,
        pe->object, "sections[%i].virtual_address", i);

    set_integer(
        section->Misc.VirtualSize,
        pe->object, "sections[%i].virtual_size", i);

    section++;
  }
}


//
// Given a posix timestamp argument, make sure not_before <= arg <= not_after
//

define_function(valid_on)
{
  int64_t timestamp;
  int64_t not_before;
  int64_t not_after;

  if (is_undefined(parent(), "not_before") ||
      is_undefined(parent(), "not_after"))
  {
    return_integer(UNDEFINED);
  }

  timestamp = integer_argument(1);

  not_before = get_integer(parent(), "not_before");
  not_after = get_integer(parent(), "not_after");

  return_integer(timestamp >= not_before  && timestamp <= not_after);
}


define_function(section_index_addr)
{
  YR_OBJECT* module = module();
  YR_SCAN_CONTEXT* context = scan_context();

  int64_t i;
  int64_t offset;
  int64_t size;

  int64_t addr = integer_argument(1);
  int64_t n = get_integer(module, "number_of_sections");

  if (is_undefined(module, "number_of_sections"))
    return_integer(UNDEFINED);

  for (i = 0; i < yr_min(n, MAX_PE_SECTIONS); i++)
  {
    if (context->flags & SCAN_FLAGS_PROCESS_MEMORY)
    {
      offset = get_integer(module, "sections[%i].virtual_address", i);
      size = get_integer(module, "sections[%i].virtual_size", i);
    }
    else
    {
      offset = get_integer(module, "sections[%i].raw_data_offset", i);
      size = get_integer(module, "sections[%i].raw_data_size", i);
    }

    if (addr >= offset && addr < offset + size)
      return_integer(i);
  }

  return_integer(UNDEFINED);
}


define_function(section_index_name)
{
  YR_OBJECT* module = module();

  char* name = string_argument(1);

  int64_t n = get_integer(module, "number_of_sections");
  int64_t i;

  if (is_undefined(module, "number_of_sections"))
    return_integer(UNDEFINED);

  for (i = 0; i < yr_min(n, MAX_PE_SECTIONS); i++)
  {
    SIZED_STRING* sect = get_string(module, "sections[%i].name", i);

    if (sect != NULL && strcmp(name, sect->c_string) == 0)
      return_integer(i);
  }

  return_integer(UNDEFINED);
}


define_function(exports)
{
  SIZED_STRING* function_name = sized_string_argument(1);

  YR_OBJECT* module = module();
  PE* pe = (PE*) module->data;

  PIMAGE_DATA_DIRECTORY directory;
  PIMAGE_EXPORT_DIRECTORY exports;
  DWORD* names;

  int64_t offset;
  uint32_t i;
  size_t remaining;

  // If not a PE file, return UNDEFINED

  if (pe == NULL)
    return_integer(UNDEFINED);

  directory = pe_get_directory_entry(
      pe, IMAGE_DIRECTORY_ENTRY_EXPORT);

  // If the PE doesn't export any functions, return FALSE

  if (directory->VirtualAddress == 0)
    return_integer(0);

  offset = pe_rva_to_offset(pe, directory->VirtualAddress);

  if (offset < 0)
    return_integer(0);

  exports = (PIMAGE_EXPORT_DIRECTORY) \
      (pe->data + offset);

  if (!struct_fits_in_pe(pe, exports, IMAGE_EXPORT_DIRECTORY))
    return_integer(0);

  offset = pe_rva_to_offset(pe, exports->AddressOfNames);

  if (offset < 0)
    return_integer(0);

  if (exports->NumberOfNames > MAX_PE_EXPORTS ||
      exports->NumberOfNames * sizeof(DWORD) > pe->data_size - offset)
    return_integer(0);

  names = (DWORD*)(pe->data + offset);

  for (i = 0; i < exports->NumberOfNames; i++)
  {
    char* name;
    offset = pe_rva_to_offset(pe, names[i]);

    if (offset < 0)
      return_integer(0);

    remaining = pe->data_size - (size_t) offset;
    name = (char*)(pe->data + offset);

    if (remaining >= function_name->length &&
        strncmp(name, function_name->c_string, remaining) == 0)
    {
      return_integer(1);
    }
  }

  return_integer(0);
}


#if defined(HAVE_LIBCRYPTO)

//
// Generate an import hash:
// https://www.mandiant.com/blog/tracking-malware-import-hashing/
// It is important to make duplicates of the strings as we don't want
// to alter the contents of the parsed import structures.
//

define_function(imphash)
{
  YR_OBJECT* module = module();

  IMPORTED_DLL* dll;
  MD5_CTX ctx;

  unsigned char digest[MD5_DIGEST_LENGTH];
  char digest_ascii[MD5_DIGEST_LENGTH * 2 + 1];
  int i, first = TRUE;

  PE* pe = (PE*) module->data;

  // If not a PE, return UNDEFINED.

  if (!pe)
    return_string(UNDEFINED);

  MD5_Init(&ctx);

  dll = pe->imported_dlls;

  while (dll)
  {
    IMPORTED_FUNCTION* func;

    size_t dll_name_len;
    char* dll_name;

    // If extension is 'ocx', 'sys' or 'dll', chop it.

    char* ext = strstr(dll->name, ".");

    if (ext && (strncasecmp(ext, ".ocx", 4) == 0 ||
                strncasecmp(ext, ".sys", 4) == 0 ||
                strncasecmp(ext, ".dll", 4) == 0))
    {
      dll_name_len = (ext - dll->name);
    }
    else
    {
      dll_name_len = strlen(dll->name);
    }

    // Allocate a new string to hold the dll name.

    dll_name = (char *) yr_malloc(dll_name_len + 1);

    if (!dll_name)
      return ERROR_INSUFICIENT_MEMORY;

    strlcpy(dll_name, dll->name, dll_name_len + 1);

    func = dll->functions;

    while (func)
    {
      char* final_name;
      size_t final_name_len = dll_name_len + strlen(func->name) + 1;

      if (!first)
        final_name_len++;   // Additional byte to accommodate the extra comma

      final_name = (char*) yr_malloc(final_name_len + 1);

      if (final_name == NULL)
      {
        yr_free(dll_name);
        break;
      }

      sprintf(final_name, first ? "%s.%s": ",%s.%s", dll_name, func->name);

      // Lowercase the whole thing.

      for (i = 0; i < final_name_len; i++)
        final_name[i] = tolower(final_name[i]);

      MD5_Update(&ctx, final_name, final_name_len);

      yr_free(final_name);

      func = func->next;
      first = FALSE;
    }

    yr_free(dll_name);

    dll = dll->next;
  }

  MD5_Final(digest, &ctx);

  // Transform the binary digest to ascii

  for (i = 0; i < MD5_DIGEST_LENGTH; i++)
  {
    sprintf(digest_ascii + (i * 2), "%02x", digest[i]);
  }

  digest_ascii[MD5_DIGEST_LENGTH * 2] = '\0';

  return_string(digest_ascii);
}

#endif  // defined(HAVE_LIBCRYPTO)


define_function(imports)
{
  char* dll_name = string_argument(1);
  char* function_name = string_argument(2);

  YR_OBJECT* module = module();
  PE* pe = (PE*) module->data;

  IMPORTED_DLL* imported_dll;

  if (!pe)
    return_integer(UNDEFINED);

  imported_dll = pe->imported_dlls;

  while (imported_dll != NULL)
  {
    if (strcasecmp(imported_dll->name, dll_name) == 0)
    {
      IMPORTED_FUNCTION* imported_func = imported_dll->functions;

      while (imported_func != NULL)
      {
        if (imported_func->name &&
            strcasecmp(imported_func->name, function_name) == 0)
          return_integer(1);

        imported_func = imported_func->next;
      }
    }

    imported_dll = imported_dll->next;
  }

  return_integer(0);
}

define_function(imports_ordinal)
{
  char* dll_name = string_argument(1);
  uint64_t ordinal = integer_argument(2);

  YR_OBJECT* module = module();
  PE* pe = (PE*) module->data;

  IMPORTED_DLL* imported_dll;

  if (!pe)
    return_integer(UNDEFINED);

  imported_dll = pe->imported_dlls;

  while (imported_dll != NULL)
  {
    if (strcasecmp(imported_dll->name, dll_name) == 0)
    {
      IMPORTED_FUNCTION* imported_func = imported_dll->functions;

      while (imported_func != NULL)
      {
        if (imported_func->has_ordinal && imported_func->ordinal == ordinal)
          return_integer(1);

        imported_func = imported_func->next;
      }
    }

    imported_dll = imported_dll->next;
  }

  return_integer(0);
}

define_function(imports_dll)
{
  char* dll_name = string_argument(1);

  YR_OBJECT* module = module();
  PE* pe = (PE*) module->data;

  IMPORTED_DLL* imported_dll;

  if (!pe)
    return_integer(UNDEFINED);

  imported_dll = pe->imported_dlls;

  while (imported_dll != NULL)
  {
    if (strcasecmp(imported_dll->name, dll_name) == 0)
    {
      return_integer(1);
    }

    imported_dll = imported_dll->next;
  }

  return_integer(0);
}

define_function(locale)
{
  YR_OBJECT* module = module();
  PE* pe = (PE*) module->data;

  uint64_t locale = integer_argument(1);
  int64_t n, i;

  if (is_undefined(module, "number_of_resources"))
    return_integer(UNDEFINED);

  // If not a PE file, return UNDEFINED

  if (pe == NULL)
    return_integer(UNDEFINED);

  n = get_integer(module, "number_of_resources");

  for (i = 0; i < n; i++)
  {
    uint64_t rsrc_language = get_integer(module, "resources[%i].language", i);

    if ((rsrc_language & 0xFFFF) == locale)
      return_integer(1);
  }

  return_integer(0);
}


define_function(language)
{
  YR_OBJECT* module = module();
<<<<<<< HEAD
  PE* pe = (PE*)module->data;
=======
  PE* pe = (PE*) module->data;
>>>>>>> 786bd6e1

  uint64_t language = integer_argument(1);
  int64_t n, i;

  if (is_undefined(module, "number_of_resources"))
    return_integer(UNDEFINED);

  // If not a PE file, return UNDEFINED

  if (pe == NULL)
    return_integer(UNDEFINED);

  n = get_integer(module, "number_of_resources");

  for (i = 0; i < n; i++)
  {
    uint64_t rsrc_language = get_integer(module, "resources[%i].language", i);

    if ((rsrc_language & 0xFF) == language)
      return_integer(1);
  }

  return_integer(0);
}


define_function(is_dll)
{
  int64_t characteristics;
  YR_OBJECT* module = module();

  if (is_undefined(module, "characteristics"))
    return_integer(UNDEFINED);

  characteristics = get_integer(module, "characteristics");
  return_integer(characteristics & IMAGE_FILE_DLL);
}


define_function(is_32bit)
{
  YR_OBJECT* module = module();
<<<<<<< HEAD
  PE* pe = (PE*)module->data;
=======
  PE* pe = (PE*) module->data;
>>>>>>> 786bd6e1

  if (pe == NULL)
    return_integer(UNDEFINED);

  return_integer(IS_64BITS_PE(pe) ? 0 : 1);
}


define_function(is_64bit)
{
  YR_OBJECT* module = module();
<<<<<<< HEAD
  PE* pe = (PE*)module->data;
=======
  PE* pe = (PE*) module->data;
>>>>>>> 786bd6e1

  if (pe == NULL)
    return_integer(UNDEFINED);

  return_integer(IS_64BITS_PE(pe) ? 1 : 0);
}


static uint64_t rich_internal(
    YR_OBJECT* module,
    uint64_t version,
    uint64_t toolid)
{
  int64_t rich_length;
  int64_t rich_count;
  int64_t i;

  PRICH_SIGNATURE clear_rich_signature;
  SIZED_STRING* rich_string;

  // Check if the required fields are set
  if (is_undefined(module, "rich_signature.length"))
      return UNDEFINED;

  rich_length = get_integer(module, "rich_signature.length");
  rich_string = get_string(module, "rich_signature.clear_data");

  // If the clear_data was not set, return UNDEFINED
  if (rich_string == NULL)
      return UNDEFINED;

  if (version == UNDEFINED && toolid == UNDEFINED)
      return FALSE;

  clear_rich_signature = (PRICH_SIGNATURE) rich_string->c_string;

  // Loop over the versions in the rich signature

  rich_count = \
      (rich_length - sizeof(RICH_SIGNATURE)) / sizeof(RICH_VERSION_INFO);

  for (i = 0; i < rich_count; i++)
  {
    DWORD id_version = clear_rich_signature->versions[i].id_version;

    int match_version = (version == RICH_VERSION_VERSION(id_version));
    int match_toolid = (toolid == RICH_VERSION_ID(id_version));

    if (version != UNDEFINED && toolid != UNDEFINED)
    {
      // check version and toolid
      if (match_version && match_toolid)
        return TRUE;
    }
    else if (version != UNDEFINED)
    {
      // check only version
      if (match_version)
        return TRUE;
    }
    else if (toolid != UNDEFINED)
    {
      // check only toolid
      if (match_toolid)
        return TRUE;
    }
  }

  return FALSE;
}


define_function(rich_version)
{
  return_integer(
      rich_internal(module(), integer_argument(1), UNDEFINED));
}


define_function(rich_version_toolid)
{
  return_integer(
      rich_internal(module(), integer_argument(1), integer_argument(2)));
}


define_function(rich_toolid)
{
    return_integer(
       rich_internal(module(), UNDEFINED, integer_argument(1)));
}


define_function(rich_toolid_version)
{
  return_integer(
      rich_internal(module(), integer_argument(2), integer_argument(1)));
}

begin_declarations;

  declare_integer("MACHINE_UNKNOWN");
  declare_integer("MACHINE_AM33");
  declare_integer("MACHINE_AMD64");
  declare_integer("MACHINE_ARM");
  declare_integer("MACHINE_ARMNT");
  declare_integer("MACHINE_ARM64");
  declare_integer("MACHINE_EBC");
  declare_integer("MACHINE_I386");
  declare_integer("MACHINE_IA64");
  declare_integer("MACHINE_M32R");
  declare_integer("MACHINE_MIPS16");
  declare_integer("MACHINE_MIPSFPU");
  declare_integer("MACHINE_MIPSFPU16");
  declare_integer("MACHINE_POWERPC");
  declare_integer("MACHINE_POWERPCFP");
  declare_integer("MACHINE_R4000");
  declare_integer("MACHINE_SH3");
  declare_integer("MACHINE_SH3DSP");
  declare_integer("MACHINE_SH4");
  declare_integer("MACHINE_SH5");
  declare_integer("MACHINE_THUMB");
  declare_integer("MACHINE_WCEMIPSV2");

  declare_integer("SUBSYSTEM_UNKNOWN");
  declare_integer("SUBSYSTEM_NATIVE");
  declare_integer("SUBSYSTEM_WINDOWS_GUI");
  declare_integer("SUBSYSTEM_WINDOWS_CUI");
  declare_integer("SUBSYSTEM_OS2_CUI");
  declare_integer("SUBSYSTEM_POSIX_CUI");
  declare_integer("SUBSYSTEM_NATIVE_WINDOWS");

  declare_integer("RELOCS_STRIPPED");
  declare_integer("EXECUTABLE_IMAGE");
  declare_integer("LINE_NUMS_STRIPPED");
  declare_integer("LOCAL_SYMS_STRIPPED");
  declare_integer("AGGRESIVE_WS_TRIM");
  declare_integer("LARGE_ADDRESS_AWARE");
  declare_integer("BYTES_REVERSED_LO");
  declare_integer("MACHINE_32BIT");
  declare_integer("DEBUG_STRIPPED");
  declare_integer("REMOVABLE_RUN_FROM_SWAP");
  declare_integer("NET_RUN_FROM_SWAP");
  declare_integer("SYSTEM");
  declare_integer("DLL");
  declare_integer("UP_SYSTEM_ONLY");
  declare_integer("BYTES_REVERSED_HI");

  declare_integer("SECTION_CNT_CODE");
  declare_integer("SECTION_CNT_INITIALIZED_DATA");
  declare_integer("SECTION_CNT_UNINITIALIZED_DATA");
  declare_integer("SECTION_GPREL");
  declare_integer("SECTION_MEM_16BIT");
  declare_integer("SECTION_LNK_NRELOC_OVFL");
  declare_integer("SECTION_MEM_DISCARDABLE");
  declare_integer("SECTION_MEM_NOT_CACHED");
  declare_integer("SECTION_MEM_NOT_PAGED");
  declare_integer("SECTION_MEM_SHARED");
  declare_integer("SECTION_MEM_EXECUTE");
  declare_integer("SECTION_MEM_READ");
  declare_integer("SECTION_MEM_WRITE");

  declare_integer("RESOURCE_TYPE_CURSOR");
  declare_integer("RESOURCE_TYPE_BITMAP");
  declare_integer("RESOURCE_TYPE_ICON");
  declare_integer("RESOURCE_TYPE_MENU");
  declare_integer("RESOURCE_TYPE_DIALOG");
  declare_integer("RESOURCE_TYPE_STRING");
  declare_integer("RESOURCE_TYPE_FONTDIR");
  declare_integer("RESOURCE_TYPE_FONT");
  declare_integer("RESOURCE_TYPE_ACCELERATOR");
  declare_integer("RESOURCE_TYPE_RCDATA");
  declare_integer("RESOURCE_TYPE_MESSAGETABLE");
  declare_integer("RESOURCE_TYPE_GROUP_CURSOR");
  declare_integer("RESOURCE_TYPE_GROUP_ICON");
  declare_integer("RESOURCE_TYPE_VERSION");
  declare_integer("RESOURCE_TYPE_DLGINCLUDE");
  declare_integer("RESOURCE_TYPE_PLUGPLAY");
  declare_integer("RESOURCE_TYPE_VXD");
  declare_integer("RESOURCE_TYPE_ANICURSOR");
  declare_integer("RESOURCE_TYPE_ANIICON");
  declare_integer("RESOURCE_TYPE_HTML");
  declare_integer("RESOURCE_TYPE_MANIFEST");

  declare_integer("machine");
  declare_integer("number_of_sections");
  declare_integer("timestamp");
  declare_integer("characteristics");

  declare_integer("entry_point");
  declare_integer("image_base");

  declare_string_dictionary("version_info");

  begin_struct("linker_version");
    declare_integer("major");
    declare_integer("minor");
  end_struct("linker_version");

  begin_struct("os_version");
    declare_integer("major");
    declare_integer("minor");
  end_struct("os_version");

  begin_struct("image_version");
    declare_integer("major");
    declare_integer("minor");
  end_struct("image_version");

  begin_struct("subsystem_version");
    declare_integer("major");
    declare_integer("minor");
  end_struct("subsystem_version");

  declare_integer("subsystem");

  begin_struct_array("sections");
    declare_string("name");
    declare_integer("characteristics");
    declare_integer("virtual_address");
    declare_integer("virtual_size");
    declare_integer("raw_data_offset");
    declare_integer("raw_data_size");
  end_struct_array("sections");

  begin_struct("rich_signature");
    declare_integer("offset");
    declare_integer("length");
    declare_integer("key");
    declare_string("raw_data");
    declare_string("clear_data");
    declare_function("version", "i", "i", rich_version);
    declare_function("version", "ii", "i", rich_version_toolid);
    declare_function("toolid", "i", "i", rich_toolid);
    declare_function("toolid", "ii", "i", rich_toolid_version);
  end_struct("rich_signature");

  #if defined(HAVE_LIBCRYPTO)
  declare_function("imphash", "", "s", imphash);
  #endif

  declare_function("section_index", "s", "i", section_index_name);
  declare_function("section_index", "i", "i", section_index_addr);
  declare_function("exports", "s", "i", exports);
  declare_function("imports", "ss", "i", imports);
  declare_function("imports", "si", "i", imports_ordinal);
  declare_function("imports", "s", "i", imports_dll);
  declare_function("locale", "i", "i", locale);
  declare_function("language", "i", "i", language);
  declare_function("is_dll", "", "i", is_dll);
  declare_function("is_32bit", "", "i", is_32bit);
  declare_function("is_64bit", "", "i", is_64bit);

  declare_integer("resource_timestamp");

  begin_struct("resource_version");
    declare_integer("major");
    declare_integer("minor");
  end_struct("resource_version");

  begin_struct_array("resources");
    declare_integer("offset");
    declare_integer("length");
    declare_integer("type");
    declare_integer("id");
    declare_integer("language");
    declare_string("type_string");
    declare_string("name_string");
    declare_string("language_string");
  end_struct_array("resources");

  declare_integer("number_of_resources");

  #if defined(HAVE_LIBCRYPTO)
  begin_struct_array("signatures");
    declare_string("issuer");
    declare_string("subject");
    declare_integer("version");
    declare_string("algorithm");
    declare_string("serial");
    declare_integer("not_before");
    declare_integer("not_after");
    declare_function("valid_on", "i", "i", valid_on);
  end_struct_array("signatures");

  declare_integer("number_of_signatures");
  #endif

end_declarations;


int module_initialize(
    YR_MODULE* module)
{
  return ERROR_SUCCESS;
}


int module_finalize(
    YR_MODULE* module)
{
  return ERROR_SUCCESS;
}


int module_load(
    YR_SCAN_CONTEXT* context,
    YR_OBJECT* module_object,
    void* module_data,
    size_t module_data_size)
{
  YR_MEMORY_BLOCK* block;

  set_integer(
      IMAGE_FILE_MACHINE_UNKNOWN, module_object,
      "MACHINE_UNKNOWN");
  set_integer(
      IMAGE_FILE_MACHINE_AM33, module_object,
      "MACHINE_AM33");
  set_integer(
      IMAGE_FILE_MACHINE_AMD64, module_object,
      "MACHINE_AMD64");
  set_integer(
      IMAGE_FILE_MACHINE_ARM, module_object,
      "MACHINE_ARM");
  set_integer(
      IMAGE_FILE_MACHINE_ARMNT, module_object,
      "MACHINE_ARMNT");
  set_integer(
      IMAGE_FILE_MACHINE_ARM64, module_object,
      "MACHINE_ARM64");
  set_integer(
      IMAGE_FILE_MACHINE_EBC, module_object,
      "MACHINE_EBC");
  set_integer(
      IMAGE_FILE_MACHINE_I386, module_object,
      "MACHINE_I386");
  set_integer(
      IMAGE_FILE_MACHINE_IA64, module_object,
      "MACHINE_IA64");
  set_integer(
      IMAGE_FILE_MACHINE_M32R, module_object,
      "MACHINE_M32R");
  set_integer(
      IMAGE_FILE_MACHINE_MIPS16, module_object,
      "MACHINE_MIPS16");
  set_integer(
      IMAGE_FILE_MACHINE_MIPSFPU, module_object,
      "MACHINE_MIPSFPU");
  set_integer(
      IMAGE_FILE_MACHINE_MIPSFPU16, module_object,
      "MACHINE_MIPSFPU16");
  set_integer(
      IMAGE_FILE_MACHINE_POWERPC, module_object,
      "MACHINE_POWERPC");
  set_integer(
      IMAGE_FILE_MACHINE_POWERPCFP, module_object,
      "MACHINE_POWERPCFP");
  set_integer(
      IMAGE_FILE_MACHINE_R4000, module_object,
      "MACHINE_R4000");
  set_integer(
      IMAGE_FILE_MACHINE_SH3, module_object,
      "MACHINE_SH3");
  set_integer(
      IMAGE_FILE_MACHINE_SH3DSP, module_object,
      "MACHINE_SH3DSP");
  set_integer(
      IMAGE_FILE_MACHINE_SH4, module_object,
      "MACHINE_SH4");
  set_integer(
      IMAGE_FILE_MACHINE_SH5, module_object,
      "MACHINE_SH5");
  set_integer(
      IMAGE_FILE_MACHINE_THUMB, module_object,
      "MACHINE_THUMB");
  set_integer(
      IMAGE_FILE_MACHINE_WCEMIPSV2, module_object,
      "MACHINE_WCEMIPSV2");

  set_integer(
      IMAGE_SUBSYSTEM_UNKNOWN, module_object,
      "SUBSYSTEM_UNKNOWN");
  set_integer(
      IMAGE_SUBSYSTEM_NATIVE, module_object,
      "SUBSYSTEM_NATIVE");
  set_integer(
      IMAGE_SUBSYSTEM_WINDOWS_GUI, module_object,
      "SUBSYSTEM_WINDOWS_GUI");
  set_integer(
      IMAGE_SUBSYSTEM_WINDOWS_CUI, module_object,
      "SUBSYSTEM_WINDOWS_CUI");
  set_integer(
      IMAGE_SUBSYSTEM_OS2_CUI, module_object,
      "SUBSYSTEM_OS2_CUI");
  set_integer(
      IMAGE_SUBSYSTEM_POSIX_CUI, module_object,
      "SUBSYSTEM_POSIX_CUI");
  set_integer(
      IMAGE_SUBSYSTEM_NATIVE_WINDOWS, module_object,
      "SUBSYSTEM_NATIVE_WINDOWS");

  set_integer(
      IMAGE_FILE_RELOCS_STRIPPED, module_object,
      "RELOCS_STRIPPED");
  set_integer(
      IMAGE_FILE_EXECUTABLE_IMAGE, module_object,
      "EXECUTABLE_IMAGE");
  set_integer(
      IMAGE_FILE_LINE_NUMS_STRIPPED, module_object,
      "LINE_NUMS_STRIPPED");
  set_integer(
      IMAGE_FILE_LOCAL_SYMS_STRIPPED, module_object,
      "LOCAL_SYMS_STRIPPED");
  set_integer(
      IMAGE_FILE_AGGRESIVE_WS_TRIM, module_object,
      "AGGRESIVE_WS_TRIM");
  set_integer(
      IMAGE_FILE_LARGE_ADDRESS_AWARE, module_object,
      "LARGE_ADDRESS_AWARE");
  set_integer(
      IMAGE_FILE_BYTES_REVERSED_LO, module_object,
      "BYTES_REVERSED_LO");
  set_integer(
      IMAGE_FILE_32BIT_MACHINE, module_object,
      "MACHINE_32BIT");
  set_integer(
      IMAGE_FILE_DEBUG_STRIPPED, module_object,
      "DEBUG_STRIPPED");
  set_integer(
      IMAGE_FILE_REMOVABLE_RUN_FROM_SWAP, module_object,
      "REMOVABLE_RUN_FROM_SWAP");
  set_integer(
      IMAGE_FILE_NET_RUN_FROM_SWAP, module_object,
      "NET_RUN_FROM_SWAP");
  set_integer(
      IMAGE_FILE_SYSTEM, module_object,
      "SYSTEM");
  set_integer(
      IMAGE_FILE_DLL, module_object,
      "DLL");
  set_integer(
      IMAGE_FILE_UP_SYSTEM_ONLY, module_object,
      "UP_SYSTEM_ONLY");
  set_integer(
      IMAGE_FILE_BYTES_REVERSED_HI, module_object,
      "BYTES_REVERSED_HI");

  set_integer(
      IMAGE_SCN_CNT_CODE, module_object,
      "SECTION_CNT_CODE");
  set_integer(
      IMAGE_SCN_CNT_INITIALIZED_DATA, module_object,
      "SECTION_CNT_INITIALIZED_DATA");
  set_integer(
      IMAGE_SCN_CNT_UNINITIALIZED_DATA, module_object,
      "SECTION_CNT_UNINITIALIZED_DATA");
  set_integer(
      IMAGE_SCN_GPREL, module_object,
      "SECTION_GPREL");
  set_integer(
      IMAGE_SCN_MEM_16BIT, module_object,
      "SECTION_MEM_16BIT");
  set_integer(
      IMAGE_SCN_LNK_NRELOC_OVFL, module_object,
      "SECTION_LNK_NRELOC_OVFL");
  set_integer(
      IMAGE_SCN_MEM_DISCARDABLE, module_object,
      "SECTION_MEM_DISCARDABLE");
  set_integer(
      IMAGE_SCN_MEM_NOT_CACHED, module_object,
      "SECTION_MEM_NOT_CACHED");
  set_integer(
      IMAGE_SCN_MEM_NOT_PAGED, module_object,
      "SECTION_MEM_NOT_PAGED");
  set_integer(
      IMAGE_SCN_MEM_SHARED, module_object,
      "SECTION_MEM_SHARED");
  set_integer(
      IMAGE_SCN_MEM_EXECUTE, module_object,
      "SECTION_MEM_EXECUTE");
  set_integer(
      IMAGE_SCN_MEM_READ, module_object,
      "SECTION_MEM_READ");
  set_integer(
      IMAGE_SCN_MEM_WRITE, module_object,
      "SECTION_MEM_WRITE");

  set_integer(
      RESOURCE_TYPE_CURSOR, module_object,
      "RESOURCE_TYPE_CURSOR");
  set_integer(
      RESOURCE_TYPE_BITMAP, module_object,
      "RESOURCE_TYPE_BITMAP");
  set_integer(
      RESOURCE_TYPE_ICON, module_object,
      "RESOURCE_TYPE_ICON");
  set_integer(
      RESOURCE_TYPE_MENU, module_object,
      "RESOURCE_TYPE_MENU");
  set_integer(
      RESOURCE_TYPE_DIALOG, module_object,
      "RESOURCE_TYPE_DIALOG");
  set_integer(
      RESOURCE_TYPE_STRING, module_object,
      "RESOURCE_TYPE_STRING");
  set_integer(
      RESOURCE_TYPE_FONTDIR, module_object,
      "RESOURCE_TYPE_FONTDIR");
  set_integer(
      RESOURCE_TYPE_FONT, module_object,
      "RESOURCE_TYPE_FONT");
  set_integer(
      RESOURCE_TYPE_ACCELERATOR, module_object,
      "RESOURCE_TYPE_ACCELERATOR");
  set_integer(
      RESOURCE_TYPE_RCDATA, module_object,
      "RESOURCE_TYPE_RCDATA");
  set_integer(
      RESOURCE_TYPE_MESSAGETABLE, module_object,
      "RESOURCE_TYPE_MESSAGETABLE");
  set_integer(
      RESOURCE_TYPE_GROUP_CURSOR, module_object,
      "RESOURCE_TYPE_GROUP_CURSOR");
  set_integer(
      RESOURCE_TYPE_GROUP_ICON, module_object,
      "RESOURCE_TYPE_GROUP_ICON");
  set_integer(
      RESOURCE_TYPE_VERSION, module_object,
      "RESOURCE_TYPE_VERSION");
  set_integer(
      RESOURCE_TYPE_DLGINCLUDE, module_object,
      "RESOURCE_TYPE_DLGINCLUDE");
  set_integer(
      RESOURCE_TYPE_PLUGPLAY, module_object,
      "RESOURCE_TYPE_PLUGPLAY");
  set_integer(
      RESOURCE_TYPE_VXD, module_object,
      "RESOURCE_TYPE_VXD");
  set_integer(
      RESOURCE_TYPE_ANICURSOR, module_object,
      "RESOURCE_TYPE_ANICURSOR");
  set_integer(
      RESOURCE_TYPE_ANIICON, module_object,
      "RESOURCE_TYPE_ANIICON");
  set_integer(
      RESOURCE_TYPE_HTML, module_object,
      "RESOURCE_TYPE_HTML");
  set_integer(
      RESOURCE_TYPE_MANIFEST, module_object,
      "RESOURCE_TYPE_MANIFEST");

  foreach_memory_block(context, block)
  {
    PIMAGE_NT_HEADERS32 pe_header = pe_get_header(block->data, block->size);

    if (pe_header != NULL)
    {
      // Ignore DLLs while scanning a process

      if (!(context->flags & SCAN_FLAGS_PROCESS_MEMORY) ||
          !(pe_header->FileHeader.Characteristics & IMAGE_FILE_DLL))
      {
        PE* pe = (PE*) yr_malloc(sizeof(PE));

        if (pe == NULL)
          return ERROR_INSUFICIENT_MEMORY;

        pe->data = block->data;
        pe->data_size = block->size;
        pe->header = pe_header;
        pe->object = module_object;
        pe->resources = 0;

        module_object->data = pe;

        pe_parse_header(pe, block->base, context->flags);
        pe_parse_rich_signature(pe, block->base);

        #if defined(HAVE_LIBCRYPTO)
        pe_parse_certificates(pe);
        #endif

        pe->imported_dlls = pe_parse_imports(pe);

        break;
      }
    }
  }

  return ERROR_SUCCESS;
}


int module_unload(
    YR_OBJECT* module_object)
{
  IMPORTED_DLL* dll = NULL;
  IMPORTED_DLL* next_dll = NULL;
  IMPORTED_FUNCTION* func = NULL;
  IMPORTED_FUNCTION* next_func = NULL;

  PE* pe = (PE *) module_object->data;

  if (pe == NULL)
    return ERROR_SUCCESS;

  dll = pe->imported_dlls;

  while (dll)
  {
    if (dll->name)
      yr_free(dll->name);

    func = dll->functions;

    while (func)
    {
      if (func->name)
        yr_free(func->name);

      next_func = func->next;
      yr_free(func);
      func = next_func;
    }

    next_dll = dll->next;
    yr_free(dll);
    dll = next_dll;
  }

  yr_free(pe);

  return ERROR_SUCCESS;
}<|MERGE_RESOLUTION|>--- conflicted
+++ resolved
@@ -1838,11 +1838,7 @@
 define_function(language)
 {
   YR_OBJECT* module = module();
-<<<<<<< HEAD
-  PE* pe = (PE*)module->data;
-=======
   PE* pe = (PE*) module->data;
->>>>>>> 786bd6e1
 
   uint64_t language = integer_argument(1);
   int64_t n, i;
@@ -1885,11 +1881,7 @@
 define_function(is_32bit)
 {
   YR_OBJECT* module = module();
-<<<<<<< HEAD
-  PE* pe = (PE*)module->data;
-=======
   PE* pe = (PE*) module->data;
->>>>>>> 786bd6e1
 
   if (pe == NULL)
     return_integer(UNDEFINED);
@@ -1901,11 +1893,7 @@
 define_function(is_64bit)
 {
   YR_OBJECT* module = module();
-<<<<<<< HEAD
-  PE* pe = (PE*)module->data;
-=======
   PE* pe = (PE*) module->data;
->>>>>>> 786bd6e1
 
   if (pe == NULL)
     return_integer(UNDEFINED);
