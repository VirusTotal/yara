--- conflicted
+++ resolved
@@ -1185,13 +1185,9 @@
 
   mutex_init(&output_mutex);
 
-<<<<<<< HEAD
-  CALLBACK_ARGS user_data = { (char*) argv[1], 0 };
-
-  if (is_integer(argv[1]))
-=======
+  CALLBACK_ARGS user_data = { (char*) argv[argc - 1], 0 };
+
   if (is_integer(argv[argc - 1]))
->>>>>>> 7e2dade5
   {
     int pid = atoi(argv[argc - 1]);
     int flags = 0;
@@ -1204,11 +1200,7 @@
         pid,
         flags,
         callback,
-<<<<<<< HEAD
         &user_data,
-=======
-        (void*) argv[argc - 1],
->>>>>>> 7e2dade5
         timeout);
 
     if (result != ERROR_SUCCESS)
@@ -1273,11 +1265,7 @@
         argv[argc - 1],
         flags,
         callback,
-<<<<<<< HEAD
         &user_data,
-=======
-        (void*) argv[argc - 1],
->>>>>>> 7e2dade5
         timeout);
 
     if (result != ERROR_SUCCESS)
