AM_CFLAGS=-std=gnu99 -Wall -I$(srcdir)/libyara/include

if DEBUG
AM_CFLAGS+=-g
endif

if OPTIMIZATION
AM_CFLAGS+=-O3
else
AM_CFLAGS+=-O0
endif

if ADDRESS_SANITIZER
AM_CFLAGS+=-fsanitize=address
endif

# Build the library in the hand subdirectory first.
SUBDIRS = libyara
DIST_SUBDIRS = libyara

ACLOCAL_AMFLAGS=-I m4

bin_PROGRAMS = yara yarac

yara_SOURCES = args.c args.h threading.c threading.h yara.c
yara_LDADD = libyara/.libs/libyara.a

yarac_SOURCES = args.c args.h yarac.c
yarac_LDADD = libyara/.libs/libyara.a

TESTS = $(check_PROGRAMS)
<<<<<<< HEAD
check_PROGRAMS = test-alignment test-rules test-pe test-macho test-elf test-exception
=======
check_PROGRAMS = test-alignment test-rules test-pe test-elf

# The -fsanitize=address option makes test-exception fail. Include the test
# only if the option is not enabled.

if !ADDRESS_SANITIZER
check_PROGRAMS+=test-exception
endif

>>>>>>> a378d26b
test_alignment_SOURCES = tests/test-alignment.c
test_rules_SOURCES = tests/test-rules.c tests/util.c
test_rules_LDADD = libyara/.libs/libyara.a
test_pe_SOURCES = tests/test-pe.c tests/util.c
test_pe_LDADD = libyara/.libs/libyara.a
test_elf_SOURCES = tests/test-elf.c tests/util.c
test_elf_LDADD = libyara/.libs/libyara.a
test_macho_SOURCES = tests/test-macho.c tests/util.c
test_macho_LDADD = libyara/.libs/libyara.a
test_exception_SOURCES = tests/test-exception.c tests/util.c
test_exception_LDADD = libyara/.libs/libyara.a

# man pages
man1_MANS = yara.man yarac.man

EXTRA_DIST = $(man1_MANS) README.md<|MERGE_RESOLUTION|>--- conflicted
+++ resolved
@@ -29,10 +29,7 @@
 yarac_LDADD = libyara/.libs/libyara.a
 
 TESTS = $(check_PROGRAMS)
-<<<<<<< HEAD
-check_PROGRAMS = test-alignment test-rules test-pe test-macho test-elf test-exception
-=======
-check_PROGRAMS = test-alignment test-rules test-pe test-elf
+check_PROGRAMS = test-alignment test-rules test-pe test-macho test-elf
 
 # The -fsanitize=address option makes test-exception fail. Include the test
 # only if the option is not enabled.
@@ -41,7 +38,6 @@
 check_PROGRAMS+=test-exception
 endif
 
->>>>>>> a378d26b
 test_alignment_SOURCES = tests/test-alignment.c
 test_rules_SOURCES = tests/test-rules.c tests/util.c
 test_rules_LDADD = libyara/.libs/libyara.a
