--- conflicted
+++ resolved
@@ -1044,15 +1044,13 @@
       mutex_unlock(&output_mutex);
     }
 
-<<<<<<< HEAD
       return CALLBACK_CONTINUE;
+
     case CALLBACK_MSG_SCAN_WARNING_MATCH_LIMIT:
       printf("Warning: maximum matches for string %s. Results may be invalid.\n",
           ((YR_STRING*) message_data)->identifier);
+
       return CALLBACK_CONTINUE;
-=======
-    return CALLBACK_CONTINUE;
->>>>>>> af02c844
   }
 
   return CALLBACK_ERROR;
